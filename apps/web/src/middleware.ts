import { auth } from '@/auth';
import { routing } from '@/i18n/routing';
import createMiddleware from 'next-intl/middleware';
import { NextRequest, NextResponse } from 'next/server';

export function middleware(request: NextRequest) {
  const hostname = request.headers.get('host') || '';
  const locale = request.cookies.get('NEXT_LOCALE')?.value || 'en';

<<<<<<< HEAD
  // Subdomain handling for dev.gameguild.gg
  if (hostname.startsWith('dev.')) {
    const url = request.nextUrl.clone();
=======
// Chain auth middleware first, then intl middleware
export default auth((request) => {
  // Debug logging
  console.log('Middleware processing:', {
    url: request.url,
    pathname: request.nextUrl.pathname,
    method: request.method,
    headers: Object.fromEntries(request.headers.entries())
  });
  
  // Get tenant ID from auth session and create request with tenant headers
  const tenantId = request.auth?.tenantId || request.auth?.currentTenant?.id;
>>>>>>> 652919e0

    // For subdomain, handle locale routing differently
    if (locale === "en") {
      // For default locale, don't add locale prefix
      request.nextUrl.pathname = `${url.pathname}`;
    } else {
      // For non-default locales, add locale prefix if not already present
      if (!url.pathname.startsWith(`/${locale}`)) {
        request.nextUrl.pathname = `/${locale}${url.pathname}`;
      }
    }
  }

  // Handle internationalization routing
  // The next-intl middleware will automatically pick up any basePath from next.config.js
  const handleI18nRouting = createMiddleware(routing);
  const response = handleI18nRouting(request);
  
  return response;
}

export const config = {
  // The `matcher` is relative to the `basePath`
  matcher: [
    // This entry handles the root of the base path and should always be included
    '/',
    // Match all other pathnames except for
    // - … if they start with `/api`, `/_next` or `/_vercel`
    // - … the ones containing a dot (e.g. `favicon.ico`)
    '/((?!api|_next|_vercel|.*\\..*).*)' 
  ],
};<|MERGE_RESOLUTION|>--- conflicted
+++ resolved
@@ -7,13 +7,6 @@
   const hostname = request.headers.get('host') || '';
   const locale = request.cookies.get('NEXT_LOCALE')?.value || 'en';
 
-<<<<<<< HEAD
-  // Subdomain handling for dev.gameguild.gg
-  if (hostname.startsWith('dev.')) {
-    const url = request.nextUrl.clone();
-=======
-// Chain auth middleware first, then intl middleware
-export default auth((request) => {
   // Debug logging
   console.log('Middleware processing:', {
     url: request.url,
@@ -24,7 +17,9 @@
   
   // Get tenant ID from auth session and create request with tenant headers
   const tenantId = request.auth?.tenantId || request.auth?.currentTenant?.id;
->>>>>>> 652919e0
+  // Subdomain handling for dev.gameguild.gg
+  if (hostname.startsWith('dev.')) {
+    const url = request.nextUrl.clone();
 
     // For subdomain, handle locale routing differently
     if (locale === "en") {
