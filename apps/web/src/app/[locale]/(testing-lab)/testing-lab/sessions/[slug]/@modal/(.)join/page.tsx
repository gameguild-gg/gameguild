--- conflicted
+++ resolved
@@ -1,12 +1,7 @@
 'use client';
 
-<<<<<<< HEAD
-import { useRouter } from 'next/navigation';
-import { useEffect, useCallback } from 'react';
-=======
 import { useRouter } from '@/i18n/navigation';
 import { useCallback, useEffect } from 'react';
->>>>>>> 0d3148af
 
 export default function JoinModal() {
   const router = useRouter();
