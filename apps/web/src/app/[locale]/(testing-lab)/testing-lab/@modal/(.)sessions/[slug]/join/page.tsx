--- conflicted
+++ resolved
@@ -1,14 +1,8 @@
 'use client';
 
 import { JoinProcessModal } from '@/components/testing-lab/join/join-process-modal';
-<<<<<<< HEAD
-import type { TestingSession } from '@/lib/api/generated/types.gen';
-import { getTestingSessionBySlug } from '@/lib/testing-lab/testing-lab.actions';
-import { useRouter } from 'next/navigation';
-=======
 import { useRouter } from '@/i18n/navigation';
 import { getTestSessionBySlug, TestSession } from '@/lib/admin';
->>>>>>> 0d3148af
 import { use, useCallback, useEffect, useState } from 'react';
 
 interface JoinModalProps {
@@ -20,7 +14,7 @@
 export default function JoinModal({ params }: JoinModalProps) {
   const router = useRouter();
   const resolvedParams = use(params);
-  const [session, setSession] = useState<TestingSession | null>(null);
+  const [session, setSession] = useState<TestSession | null>(null);
   const [loading, setLoading] = useState(true);
 
   const handleClose = useCallback(() => {
@@ -33,7 +27,7 @@
 
     const fetchSession = async () => {
       try {
-        const sessionData = await getTestingSessionBySlug(resolvedParams.slug);
+        const sessionData = await getTestSessionBySlug(resolvedParams.slug);
         setSession(sessionData);
       } catch (error) {
         console.error('Failed to fetch session:', error);
