--- conflicted
+++ resolved
@@ -1,9 +1,5 @@
 import React, { PropsWithChildren } from 'react';
 
-<<<<<<< HEAD
-export default async function Layout({ children }: PropsWithChildren): Promise<React.JSX.Element> {
-  return <div className="flex flex-col flex-1">{children}</div>;
-=======
 const inter = Inter({ subsets: ["latin"] })
 
 export const metadata: Metadata = {
@@ -33,20 +29,4 @@
       url: "migmoroni.com",
     },
   ]
-}
-
-export default function RootLayout({
-  children,
-}: {
-  children: React.ReactNode
-}) {
-  return (
-    <html lang="en">
-      <body className={inter.className}>
-        {children}
-        <Toaster position="top-right" />
-      </body>
-    </html>
-  )
->>>>>>> 3c442047
 }