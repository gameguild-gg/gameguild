<<<<<<< HEAD
'use client';

import { Button } from '@/components/ui/button';
import { Dialog, DialogHeader, DialogTitle, DialogTrigger } from '@/components/ui/dialog';
import { DialogContent } from '@radix-ui/react-dialog';
import { FolderOpen, HardDrive, Moon, Save, SaveAll, Sun, Trash2 } from 'lucide-react';
import { useEffect, useRef, useState } from 'react';
import { toast } from 'sonner';
import { Label } from '@/components/ui/label';
import { Input } from '@/components/ui/input';
import { LexicalEditor } from 'lexical';
import { Editor } from '@/components/editor/lexical-editor';

// Função para comprimir dados usando LZ-based compression
function compressData(data: string): string {
  try {
    // Adicionar prefixo para identificar dados comprimidos
    const compressed = btoa(encodeURIComponent(data));
    return `COMPRESSED:${compressed}`;
  } catch (error) {
    console.error('Compression error:', error);
    return data; // Fallback para dados não comprimidos
=======
"use client"

import { Editor } from "@/components/editor/lexical-editor"
import { Button } from "@/components/editor/ui/button"
import { Input } from "@/components/editor/ui/input"
import { Dialog, DialogContent, DialogHeader, DialogTitle, DialogTrigger } from "@/components/editor/ui/dialog"
import { Label } from "@/components/editor/ui/label"
import { Save, SaveAll, HardDrive, Settings } from "lucide-react"
import { useState, useEffect, useRef } from "react"
import { toast } from "sonner"
import { Sun, Moon } from "lucide-react"
import type { LexicalEditor } from "lexical"
import { OpenProjectDialog } from "@/components/editor/ui/editor/open-project-dialog"
import { CreateProjectDialog } from "@/components/editor/ui/editor/create-project-dialog"
import { EnhancedStorageAdapter } from "@/lib/storage/enhanced-storage-adapter"
import { SyncSettingsDialog } from "@/components/editor/ui/editor/sync-settings-dialog"
import { syncConfig } from "@/lib/sync/sync-config"

interface ProjectData {
  id: string
  name: string
  data: string
  tags: string[]
  size: number
  createdAt: string
  updatedAt: string
}

// Generate unique ID for projects
function generateProjectId(): string {
  if (typeof crypto !== "undefined" && crypto.randomUUID) {
    return crypto.randomUUID()
>>>>>>> 3c442047
  }
  // Fallback for environments without crypto.randomUUID
  return "proj_" + Date.now().toString(36) + "_" + Math.random().toString(36).substr(2, 9)
}

<<<<<<< HEAD
// Função para descomprimir dados
function decompressData(data: string): string {
  try {
    // Verificar se os dados têm o prefixo de compressão
    if (data.startsWith('COMPRESSED:')) {
      const compressedData = data.substring(11); // Remove o prefixo "COMPRESSED:"
      return decodeURIComponent(atob(compressedData));
    }

    // Se não tem prefixo, tentar detectar se é base64 válido
    if (isValidBase64(data)) {
      try {
        const decoded = atob(data);
        // Verificar se o resultado parece ser JSON válido
        if (decoded.includes('"root"') && decoded.includes('"children"')) {
          return decodeURIComponent(decoded);
        }
      } catch {
        // Se falhar, não é base64 válido, retornar original
=======
// IndexedDB configuration
const DB_NAME = "GGEditorDB"
const DB_VERSION = 1
const STORE_NAME = "projects"
const TAGS_STORE_NAME = "tags"

// IndexedDB utility functions
class IndexedDBStorage {
  private db: IDBDatabase | null = null

  async init(): Promise<void> {
    return new Promise((resolve, reject) => {
      const request = indexedDB.open(DB_NAME, DB_VERSION)

      request.onerror = () => {
        console.error("Failed to open IndexedDB:", request.error)
        reject(request.error)
      }

      request.onsuccess = () => {
        this.db = request.result
        console.log("IndexedDB initialized successfully")
        resolve()
      }

      request.onupgradeneeded = (event) => {
        const db = (event.target as IDBOpenDBRequest).result

        // Create projects object store if it doesn't exist
        if (!db.objectStoreNames.contains(STORE_NAME)) {
          const store = db.createObjectStore(STORE_NAME, { keyPath: "id" })
          store.createIndex("name", "name", { unique: false })
          store.createIndex("tags", "tags", { unique: false, multiEntry: true })
          store.createIndex("createdAt", "createdAt", { unique: false })
          store.createIndex("updatedAt", "updatedAt", { unique: false })
          console.log("Created IndexedDB projects object store")
        }

        // Create tags object store if it doesn't exist
        if (!db.objectStoreNames.contains(TAGS_STORE_NAME)) {
          const tagsStore = db.createObjectStore(TAGS_STORE_NAME, { keyPath: "name" })
          tagsStore.createIndex("usageCount", "usageCount", { unique: false })
          tagsStore.createIndex("createdAt", "createdAt", { unique: false })
          console.log("Created IndexedDB tags object store")
        }
      }
    })
  }

  async saveTags(tags: string[]): Promise<void> {
    if (!this.db) throw new Error("IndexedDB not initialized")

    return new Promise((resolve, reject) => {
      const transaction = this.db!.transaction([TAGS_STORE_NAME], "readwrite")
      const store = transaction.objectStore(TAGS_STORE_NAME)

      const promises = tags.map((tag) => {
        return new Promise<void>((tagResolve, tagReject) => {
          const getRequest = store.get(tag)
          getRequest.onsuccess = () => {
            const existingTag = getRequest.result
            const tagData = {
              name: tag,
              usageCount: existingTag ? existingTag.usageCount + 1 : 1,
              createdAt: existingTag ? existingTag.createdAt : new Date().toISOString(),
              updatedAt: new Date().toISOString(),
            }

            const putRequest = store.put(tagData)
            putRequest.onsuccess = () => tagResolve()
            putRequest.onerror = () => tagReject(putRequest.error)
          }
          getRequest.onerror = () => tagReject(getRequest.error)
        })
      })

      Promise.all(promises)
        .then(() => resolve())
        .catch(reject)
    })
  }

  async getAllTags(): Promise<Array<{ name: string; usageCount: number }>> {
    if (!this.db) throw new Error("IndexedDB not initialized")

    return new Promise((resolve, reject) => {
      const transaction = this.db!.transaction([TAGS_STORE_NAME], "readonly")
      const store = transaction.objectStore(TAGS_STORE_NAME)
      const request = store.getAll()

      request.onsuccess = () => {
        const tags = request.result.sort((a, b) => b.usageCount - a.usageCount)
        resolve(tags)
      }
      request.onerror = () => reject(request.error)
    })
  }

  async searchProjects(searchTerm: string, tags: string[], filterMode: "all" | "any" = "any"): Promise<ProjectData[]> {
    if (!this.db) throw new Error("IndexedDB not initialized")

    return new Promise((resolve, reject) => {
      const transaction = this.db!.transaction([STORE_NAME], "readonly")
      const store = transaction.objectStore(STORE_NAME)
      const request = store.getAll()

      request.onsuccess = () => {
        let projects = request.result as ProjectData[]

        // Filter by search term (name)
        if (searchTerm) {
          projects = projects.filter((project) => project.name.toLowerCase().includes(searchTerm.toLowerCase()))
        }

        // Filter by tags
        if (tags.length > 0) {
          projects = projects.filter((project) => {
            if (!project.tags || project.tags.length === 0) return false

            if (filterMode === "all") {
              // Project must have ALL selected tags
              return tags.every((tag) => project.tags.includes(tag))
            } else {
              // Project must have ANY of the selected tags
              return tags.some((tag) => project.tags.includes(tag))
            }
          })
        }

        // Sort by updatedAt descending (most recent first)
        projects.sort((a, b) => new Date(b.updatedAt).getTime() - new Date(a.updatedAt).getTime())
        resolve(projects)
      }
      request.onerror = () => reject(request.error)
    })
  }

  async save(id: string, name: string, data: string, tags: string[] = []): Promise<void> {
    if (!this.db) {
      throw new Error("IndexedDB not initialized")
    }

    return new Promise((resolve, reject) => {
      const transaction = this.db!.transaction([STORE_NAME], "readwrite")
      const store = transaction.objectStore(STORE_NAME)

      const projectData = {
        id: id,
        name: name,
        data: data,
        tags: tags,
        size: estimateSize(data),
        createdAt: new Date().toISOString(),
        updatedAt: new Date().toISOString(),
      }

      // Check if project already exists to preserve createdAt
      const getRequest = store.get(id)
      getRequest.onsuccess = () => {
        if (getRequest.result) {
          projectData.createdAt = getRequest.result.createdAt
        }

        const putRequest = store.put(projectData)

        putRequest.onsuccess = async () => {
          // Save tags to tags store
          if (tags.length > 0) {
            try {
              await this.saveTags(tags)
            } catch (error) {
              console.error("Failed to save tags:", error)
            }
          }
          console.log(`Saved project "${name}" (${id}) to IndexedDB`)
          resolve()
        }

        putRequest.onerror = () => {
          console.error("Failed to save to IndexedDB:", putRequest.error)
          reject(putRequest.error)
        }
      }

      getRequest.onerror = () => {
        console.error("Failed to check existing project:", getRequest.error)
        reject(getRequest.error)
      }
    })
  }

  async load(id: string): Promise<ProjectData | null> {
    if (!this.db) {
      throw new Error("IndexedDB not initialized")
    }

    return new Promise((resolve, reject) => {
      const transaction = this.db!.transaction([STORE_NAME], "readonly")
      const store = transaction.objectStore(STORE_NAME)
      const request = store.get(id)

      request.onsuccess = () => {
        if (request.result) {
          console.log(`Loaded project "${request.result.name}" (${id}) from IndexedDB`)
          resolve(request.result)
        } else {
          resolve(null)
        }
      }

      request.onerror = () => {
        console.error("Failed to load from IndexedDB:", request.error)
        reject(request.error)
>>>>>>> 3c442047
      }
    })
  }

  async delete(key: string): Promise<void> {
    if (!this.db) {
      throw new Error("IndexedDB not initialized")
    }

<<<<<<< HEAD
    // Retornar dados originais se não conseguir descomprimir
    return data;
  } catch (error) {
    console.error('Decompression error:', error);
    return data; // Retorna os dados originais se falhar
=======
    return new Promise((resolve, reject) => {
      const transaction = this.db!.transaction([STORE_NAME], "readwrite")
      const store = transaction.objectStore(STORE_NAME)
      const request = store.delete(key)

      request.onsuccess = () => {
        console.log(`Deleted project "${key}" from IndexedDB`)
        resolve()
      }

      request.onerror = () => {
        console.error("Failed to delete from IndexedDB:", request.error)
        reject(request.error)
      }
    })
  }

  async list(): Promise<ProjectData[]> {
    if (!this.db) {
      throw new Error("IndexedDB not initialized")
    }

    return new Promise((resolve, reject) => {
      const transaction = this.db!.transaction([STORE_NAME], "readonly")
      const store = transaction.objectStore(STORE_NAME)
      const request = store.getAll()

      request.onsuccess = () => {
        const projects = request.result as ProjectData[]
        // Sort by updatedAt descending (most recent first)
        projects.sort((a, b) => new Date(b.updatedAt).getTime() - new Date(a.updatedAt).getTime())
        resolve(projects)
      }

      request.onerror = () => {
        console.error("Failed to list projects from IndexedDB:", request.error)
        reject(request.error)
      }
    })
>>>>>>> 3c442047
  }

<<<<<<< HEAD
// Função auxiliar para verificar se uma string é base64 válida
function isValidBase64(str: string): boolean {
  try {
    // Verificar se a string tem caracteres válidos de base64
    const base64Regex = /^[A-Za-z0-9+/]*={0,2}$/;
    if (!base64Regex.test(str)) {
      return false;
    }

    // Tentar decodificar para verificar se é válido
    atob(str);
    return true;
  } catch {
    return false;
=======
  async getStorageInfo(): Promise<{ totalSize: number; projectCount: number }> {
    if (!this.db) {
      throw new Error("IndexedDB not initialized")
    }

    return new Promise((resolve, reject) => {
      const transaction = this.db!.transaction([STORE_NAME], "readonly")
      const store = transaction.objectStore(STORE_NAME)
      const request = store.getAll()

      request.onsuccess = () => {
        const projects = request.result
        let totalSize = 0

        projects.forEach((project) => {
          totalSize += project.size || estimateSize(project.data)
        })

        resolve({
          totalSize,
          projectCount: projects.length,
        })
      }

      request.onerror = () => {
        console.error("Failed to get storage info from IndexedDB:", request.error)
        reject(request.error)
      }
    })
  }

  async getProjectInfo(id: string): Promise<{ size: number; createdAt: string; updatedAt: string } | null> {
    if (!this.db) {
      throw new Error("IndexedDB not initialized")
    }

    return new Promise((resolve, reject) => {
      const transaction = this.db!.transaction([STORE_NAME], "readonly")
      const store = transaction.objectStore(STORE_NAME)
      const request = store.get(id)

      request.onsuccess = () => {
        if (request.result) {
          resolve({
            size: request.result.size || estimateSize(request.result.data),
            createdAt: request.result.createdAt || new Date().toISOString(),
            updatedAt: request.result.updatedAt || new Date().toISOString(),
          })
        } else {
          resolve(null)
        }
      }

      request.onerror = () => {
        console.error("Failed to get project info from IndexedDB:", request.error)
        reject(request.error)
      }
    })
>>>>>>> 3c442047
  }
}

// Função para estimar o tamanho dos dados em KB
function estimateSize(data: string): number {
  return new Blob([data]).size / 1024;
}

// Função para formatar tamanho em KB/MB
function formatSize(sizeInKB: number): string {
  if (sizeInKB < 1024) {
    return `${sizeInKB.toFixed(1)}KB`;
  } else {
    return `${(sizeInKB / 1024).toFixed(1)}MB`;
  }
}

export default function Page() {
<<<<<<< HEAD
  const [editorState, setEditorState] = useState<string>('');
  const [currentProjectName, setCurrentProjectName] = useState<string>('');
  const [saveAsDialogOpen, setSaveAsDialogOpen] = useState(false);
  const [openDialogOpen, setOpenDialogOpen] = useState(false);
  const [newProjectName, setNewProjectName] = useState('');
  const [savedProjects, setSavedProjects] = useState<string[]>([]);
  const [isLoadingProject, setIsLoadingProject] = useState(false);
  const [currentProjectSize, setCurrentProjectSize] = useState<number>(0);
  const [totalStorageUsed, setTotalStorageUsed] = useState<number>(0);
  const setLoadingRef = useRef<((loading: boolean) => void) | null>(null);

  const [deleteDialogOpen, setDeleteDialogOpen] = useState(false);
  const [projectToDelete, setProjectToDelete] = useState<string | null>(null);

  // Estado para modo escuro
  const [isDark, setIsDark] = useState(typeof window !== 'undefined' ? document.documentElement.classList.contains('dark') : false);
=======
  const [editorState, setEditorState] = useState<string>("")
  const [currentProjectId, setCurrentProjectId] = useState<string>("")
  const [currentProjectName, setCurrentProjectName] = useState<string>("")
  const [saveAsDialogOpen, setSaveAsDialogOpen] = useState(false)
  const [openDialogOpen, setOpenDialogOpen] = useState(false)
  const [newProjectName, setNewProjectName] = useState("")
  const [savedProjects, setSavedProjects] = useState<ProjectData[]>([])
  const [isLoadingProject, setIsLoadingProject] = useState(false)
  const [currentProjectSize, setCurrentProjectSize] = useState<number>(0)
  const [totalStorageUsed, setTotalStorageUsed] = useState<number>(0)
  const setLoadingRef = useRef<((loading: boolean) => void) | null>(null)

  const [deleteDialogOpen, setDeleteDialogOpen] = useState(false)
  const [projectToDelete, setProjectToDelete] = useState<{ id: string; name: string } | null>(null)

  // Estado para modo escuro
  const [isDark, setIsDark] = useState(
    typeof window !== "undefined" ? document.documentElement.classList.contains("dark") : false,
  )
>>>>>>> 3c442047

  // Alternar tema
  const toggleTheme = () => {
    if (typeof window === 'undefined') return;
    const root = document.documentElement;
    if (root.classList.contains('dark')) {
      root.classList.remove('dark');
      setIsDark(false);
      localStorage.setItem('theme', 'light');
    } else {
      root.classList.add('dark');
      setIsDark(true);
      localStorage.setItem('theme', 'dark');
    }
  };

  // Sincronizar com localStorage (opcional)
  useEffect(() => {
    if (typeof window === 'undefined') return;
    const saved = localStorage.getItem('theme');
    if (saved === 'dark') {
      document.documentElement.classList.add('dark');
      setIsDark(true);
    } else if (saved === 'light') {
      document.documentElement.classList.remove('dark');
      setIsDark(false);
    }
  }, []);

  // Storage limit system
  const [storageLimit, setStorageLimit] = useState<number | null>(100); // null = unlimited, number = MB limit
  const [showStorageLimitDialog, setShowStorageLimitDialog] = useState(false);
  const [newStorageLimit, setNewStorageLimit] = useState('');

  // Calculate storage usage percentage
  const getStorageUsagePercentage = (): number => {
    if (!storageLimit) return 0;
    return (totalStorageUsed / 1024 / storageLimit) * 100; // Convert KB to MB
  };

  // Format storage size with appropriate units
  const formatStorageSize = (sizeInKB: number): string => {
    const sizeInMB = sizeInKB / 1024;
    const sizeInGB = sizeInMB / 1024;

    if (sizeInGB >= 1) {
      return `${sizeInGB.toFixed(1)}GB`;
    } else if (sizeInMB >= 1) {
      return `${sizeInMB.toFixed(1)}MB`;
    } else {
      return `${sizeInKB.toFixed(1)}KB`;
    }
  };

  // Check if storage operations should be blocked
  const isStorageNearLimit = (): boolean => {
    if (!storageLimit) return false;
    return getStorageUsagePercentage() >= 90;
  };

  const isStorageAtLimit = (): boolean => {
    if (!storageLimit) return false;
    return getStorageUsagePercentage() >= 100;
  };

  // Get storage limit display
  const getStorageLimitDisplay = (): string => {
    if (!storageLimit) return '∞';
    return `${storageLimit}MB`;
  };

<<<<<<< HEAD
  // Cache em memória para projetos que não puderam ser salvos no localStorage
  const memoryCache = useRef<Map<string, string>>(new Map());
=======
  // Replace this line:
  // const dbStorage = useRef<IndexedDBStorage>(new IndexedDBStorage())
  // With this:
  const dbStorage = useRef<EnhancedStorageAdapter>(new EnhancedStorageAdapter())
  const [isDbInitialized, setIsDbInitialized] = useState(false)

  // Add these state variables after the existing ones:
  const [syncStats, setSyncStats] = useState<any>(null)
  const [showSyncStatus, setShowSyncStatus] = useState(false)
  const [showSyncSettingsDialog, setShowSyncSettingsDialog] = useState(false)
>>>>>>> 3c442047

  const editorRef = useRef<LexicalEditor | null>(null);

  // Tamanho recomendado em KB (500KB)
  const RECOMMENDED_SIZE_KB = 500;

  const [isFirstTime, setIsFirstTime] = useState(true);

  const [projectTags, setProjectTags] = useState<string[]>([])
  const [availableTags, setAvailableTags] = useState<Array<{ name: string; usageCount: number }>>([])
  const [searchTerm, setSearchTerm] = useState("")
  const [selectedTags, setSelectedTags] = useState<string[]>([])
  const [currentPage, setCurrentPage] = useState(1)
  const [itemsPerPage, setItemsPerPage] = useState(10)
  const [filteredProjects, setFilteredProjects] = useState<ProjectData[]>([])
  const [totalProjects, setTotalProjects] = useState(0)

  const [tagInput, setTagInput] = useState("")
  const [showTagDropdown, setShowTagDropdown] = useState(false)

  // Add new state for tag search
  const [tagSearchInput, setTagSearchInput] = useState("")

  const [tagFilterMode, setTagFilterMode] = useState<"all" | "any">("any")

  const [createDialogOpen, setCreateDialogOpen] = useState(false)

  // Initialize IndexedDB and load projects
  useEffect(() => {
<<<<<<< HEAD
    loadSavedProjectsList();
    updateStorageInfo();
  }, []);
=======
    const initDB = async () => {
      try {
        await dbStorage.current.init()
        setIsDbInitialized(true)
        await loadSavedProjectsList()
        await loadAvailableTags()
        await updateStorageInfo()
      } catch (error) {
        console.error("Failed to initialize IndexedDB:", error)
        toast.error("Erro de armazenamento", {
          description: "Não foi possível inicializar o banco de dados. Alguns recursos podem não funcionar.",
          duration: 5000,
          icon: "⚠️",
        })
      }
    }

    initDB()
  }, [])
>>>>>>> 3c442047

  // Force open dialog on first visit
  useEffect(() => {
    if (!isDbInitialized) return

    // Check if it's the first time (no current project and no saved projects)
    if (isFirstTime && !currentProjectName && savedProjects.length === 0) {
      setOpenDialogOpen(true);
    } else if (isFirstTime && savedProjects.length > 0) {
      // If there are saved projects but no current project, also show dialog
      setOpenDialogOpen(true);
    }
<<<<<<< HEAD
    setIsFirstTime(false);
  }, [savedProjects, currentProjectName, isFirstTime]);
=======
    setIsFirstTime(false)
  }, [savedProjects, currentProjectName, isFirstTime, isDbInitialized])
>>>>>>> 3c442047

  // Atualizar informações de armazenamento sempre que o editor mudar
  useEffect(() => {
    if (editorState) {
      const size = estimateSize(editorState);
      setCurrentProjectSize(size);
    }
  }, [editorState]);

  // Atualizar informações de armazenamento
  const updateStorageInfo = async () => {
    if (!isDbInitialized) return

    try {
<<<<<<< HEAD
      let totalSize = 0;
      for (let i = 0; i < localStorage.length; i++) {
        const key = localStorage.key(i);
        if (key && key.startsWith('gg-editor-')) {
          const value = localStorage.getItem(key) || '';
          totalSize += estimateSize(value);
        }
      }
      setTotalStorageUsed(totalSize);
=======
      const storageInfo = await dbStorage.current.getStorageInfo()
      setTotalStorageUsed(storageInfo.totalSize)
>>>>>>> 3c442047
    } catch (error) {
      console.error('Error updating storage info:', error);
    }
  };

  const storageAdapter = {
<<<<<<< HEAD
    save: (key: string, data: string) => {
      if (!key || !data) {
        console.warn('Invalid key or data, but continuing...');
        return; // Não lança erro, apenas retorna
      }
      const vVar = false; // Simula uma variável de controle para o exemplo
      // Só bloquear se false for true (nunca vai acontecer)
      if (vVar) {
        throw new Error('Impossible condition met - save blocked');
      }

      const dataSize = estimateSize(data);
      console.log(`Project size: ${formatSize(dataSize)}`);
=======
    save: async (id: string, name: string, data: string, tags: string[] = []) => {
      if (!id || !name || !data) {
        console.warn("Invalid id, name or data")
        return
      }

      if (!isDbInitialized) {
        throw new Error("Database not initialized")
      }

      const originalSize = estimateSize(data)
      console.log(`Saving project "${name}" (${id}) - Size: ${formatSize(originalSize)}`)
>>>>>>> 3c442047

      try {
<<<<<<< HEAD
        let storageData = data;

        // Comprimir dados se forem grandes
        if (dataSize > 500) {
          storageData = compressData(data);
          const compressedSize = estimateSize(storageData);
          console.log(`Compressed from ${formatSize(dataSize)} to ${formatSize(compressedSize)}`);
        } else {
          // Para dados pequenos, adicionar um prefixo para identificar que não estão comprimidos
          storageData = `UNCOMPRESSED:${data}`;
        }

        localStorage.setItem(`gg-editor-${key}`, storageData);
        console.log('✅ Saved to localStorage successfully');
        updateStorageInfo();
      } catch (localStorageError: unknown) {
        console.warn('⚠️ localStorage failed, using memory cache:', localStorageError);

        // Salvar no cache de memória como fallback
        memoryCache.current.set(key, data);

        // Mostrar aviso discreto mas não bloquear
        if (localStorageError instanceof Error && (localStorageError.message.includes('quota') || localStorageError.message.includes('storage'))) {
          console.log('📝 Project saved in memory (localStorage full)');
        }
=======
        await dbStorage.current.save(id, name, data, tags)
        await updateStorageInfo()
        console.log(`Saved project "${name}" (${id}) successfully`)
      } catch (error) {
        console.error("Failed to save project:", error)
        throw error
      }
    },

    load: async (id: string): Promise<ProjectData | null> => {
      if (!isDbInitialized) {
        throw new Error("Database not initialized")
      }

      try {
        const projectData = await dbStorage.current.load(id)
        return projectData
      } catch (error) {
        console.error("Failed to load project:", error)
        return null
      }
    },

    delete: async (id: string) => {
      if (!isDbInitialized) {
        throw new Error("Database not initialized")
      }
>>>>>>> 3c442047

      try {
        await dbStorage.current.delete(id)
        await updateStorageInfo()
      } catch (error) {
        console.error("Failed to delete project:", error)
        throw error
      }
    },

    list: async (): Promise<ProjectData[]> => {
      if (!isDbInitialized) {
        return []
      }

      try {
<<<<<<< HEAD
        const data = localStorage.getItem(`gg-editor-${key}`);
        if (!data) return null;

        // Verificar se tem prefixo de não-comprimido
        if (data.startsWith('UNCOMPRESSED:')) {
          return data.substring(13); // Remove o prefixo "UNCOMPRESSED:"
        }

        // Tentar descomprimir (inclui verificação de prefixo COMPRESSED:)
        return decompressData(data);
      } catch (error) {
        console.error('Storage load error:', error);
        return null;
=======
        const projects = await dbStorage.current.list()
        return projects
      } catch (error) {
        console.error("Failed to list projects:", error)
        return []
      }
    },

    getProjectInfo: async (id: string) => {
      if (!isDbInitialized) {
        return null
      }

      try {
        return await dbStorage.current.getProjectInfo(id)
      } catch (error) {
        console.error("Failed to get project info:", error)
        return null
>>>>>>> 3c442047
      }
    },

    searchProjects: async (
      searchTerm: string,
      tags: string[],
      filterMode: "all" | "any" = "any",
    ): Promise<ProjectData[]> => {
      if (!isDbInitialized) {
        return []
      }

      try {
<<<<<<< HEAD
        localStorage.removeItem(`gg-editor-${key}`);
        memoryCache.current.delete(key);
        updateStorageInfo();
      } catch (error) {
        console.error('Storage delete error:', error);
        // Não lançar erro, apenas continuar
=======
        return await dbStorage.current.searchProjects(searchTerm, tags, filterMode)
      } catch (error) {
        console.error("Failed to search projects:", error)
        return []
>>>>>>> 3c442047
      }
    },
  }

  const loadSavedProjectsList = async () => {
    try {
      const projects = await storageAdapter.list()
      setSavedProjects(projects)
    } catch (error) {
      console.error("Failed to load projects list:", error)
    }
  }

  const loadAvailableTags = async () => {
    try {
      const tags = await dbStorage.current.getAllTags()
      setAvailableTags(tags)
    } catch (error) {
      console.error("Failed to load tags:", error)
    }
  }

  useEffect(() => {
    const filterProjects = async () => {
      if (!isDbInitialized) return

      try {
<<<<<<< HEAD
        const localStorageKeys = Object.keys(localStorage)
          .filter((key) => key.startsWith('gg-editor-'))
          .map((key) => key.replace('gg-editor-', ''));

        const memoryCacheKeys = Array.from(memoryCache.current.keys());

        // Combinar e remover duplicatas
        const allKeys = [...new Set([...localStorageKeys, ...memoryCacheKeys])];
        return allKeys;
      } catch (error) {
        console.error('Storage list error:', error);
        return Array.from(memoryCache.current.keys());
      }
    },
  };

  const loadSavedProjectsList = () => {
    const projects = storageAdapter.list();
    setSavedProjects(projects);
  };

  const handleSave = () => {
    if (!currentProjectName) {
      setSaveAsDialogOpen(true);
      return;
=======
        let projects: ProjectData[]

        if (searchTerm || selectedTags.length > 0) {
          projects = await storageAdapter.searchProjects(searchTerm, selectedTags, tagFilterMode)
        } else {
          projects = await storageAdapter.list()
        }

        setTotalProjects(projects.length)
        setFilteredProjects(projects)
        setCurrentPage(1) // Reset to first page when filtering
      } catch (error) {
        console.error("Failed to filter projects:", error)
      }
    }

    filterProjects()
  }, [searchTerm, selectedTags, savedProjects, isDbInitialized, tagFilterMode])

  // Add this useEffect after the existing ones:
  useEffect(() => {
    if (!isDbInitialized) return

    const updateSyncStats = async () => {
      try {
        const stats = await dbStorage.current.getSyncStats()
        setSyncStats(stats)
      } catch (error) {
        console.error("Failed to get sync stats:", error)
      }
    }

    // Update sync stats every 5 seconds
    const interval = setInterval(updateSyncStats, 5000)
    updateSyncStats() // Initial update

    // Setup sync event listeners
    dbStorage.current.onSyncStart(() => {
      console.log("Sync started")
      updateSyncStats()
    })

    dbStorage.current.onSyncComplete((stats) => {
      console.log("Sync completed:", stats)
      updateSyncStats()
      if (stats.processed > 0) {
        toast.success("Sincronização concluída", {
          description: `${stats.processed} projetos sincronizados`,
          duration: 3000,
          icon: "🔄",
        })
      }
    })

    dbStorage.current.onSyncError((error) => {
      console.error("Sync error:", error)
      updateSyncStats()
      toast.error("Erro na sincronização", {
        description: "Alguns projetos podem não estar sincronizados",
        duration: 4000,
        icon: "⚠️",
      })
    })

    return () => {
      clearInterval(interval)
    }
  }, [isDbInitialized])

  const handleSave = async () => {
    if (!currentProjectId) {
      setSaveAsDialogOpen(true)
      return
>>>>>>> 3c442047
    }

    // Check storage limit before saving
    if (isStorageAtLimit()) {
      toast.error('Armazenamento lotado', {
        description: 'Limite de armazenamento atingido. Exclua projetos para liberar espaço',
        duration: 5000,
        icon: '🚫',
      });
      return;
    }

    // Get current editor state if editorState is empty
    let stateToSave = editorState;
    if (!stateToSave && editorRef.current) {
      try {
        const currentState = editorRef.current.getEditorState();
        stateToSave = JSON.stringify(currentState.toJSON());
      } catch (error) {
        console.error('Failed to get editor state:', error);
        toast.error('Erro no editor', {
          description: 'Não foi possível obter o conteúdo do editor',
          duration: 4000,
          icon: '⚠️',
        });
        return;
      }
    }

    if (!stateToSave || stateToSave.trim() === '') {
      toast.error('Nada para salvar', {
        description: 'O editor está vazio. Adicione conteúdo antes de salvar',
        duration: 3000,
        icon: '📄',
      });
      return;
    }

    try {
<<<<<<< HEAD
      storageAdapter.save(currentProjectName, stateToSave);

      // Check storage usage after save and show appropriate notification
      const usagePercentage = getStorageUsagePercentage();
      const wasInLocalStorage = localStorage.getItem(`gg-editor-${currentProjectName}`) !== null;
      const wasInMemoryCache = memoryCache.current.has(currentProjectName);

      if (wasInLocalStorage) {
        if (storageLimit && usagePercentage >= 90) {
          toast.warning('Projeto salvo - Pouco espaço', {
            description: `"${currentProjectName}" salvo. Espaço restante: ${(100 - usagePercentage).toFixed(1)}%`,
            duration: 4000,
            icon: '⚠️',
          });
        } else {
          toast.success('Projeto salvo com sucesso', {
            description: `"${currentProjectName}" foi salvo no armazenamento local`,
            duration: 3000,
            icon: '💾',
          });
        }
      } else if (wasInMemoryCache) {
        toast.warning('Projeto salvo temporariamente', {
          description: `"${currentProjectName}" foi salvo na sessão atual`,
=======
      await storageAdapter.save(currentProjectId, currentProjectName, stateToSave, projectTags)

      // Check storage usage after save and show appropriate notification
      const usagePercentage = getStorageUsagePercentage()

      if (storageLimit && usagePercentage >= 90) {
        toast.warning("Projeto salvo - Pouco espaço", {
          description: `"${currentProjectName}" salvo. Espaço restante: ${(100 - usagePercentage).toFixed(1)}%`,
>>>>>>> 3c442047
          duration: 4000,
          icon: '⚠️',
        });
      } else {
<<<<<<< HEAD
        toast.success('Projeto salvo', {
          description: `"${currentProjectName}" foi salvo com sucesso`,
          duration: 3000,
          icon: '✅',
        });
      }
    } catch (error: unknown) {
      // Isso nunca deveria acontecer agora, mas por segurança
      console.error('Unexpected save error:', error);
      toast.success(`Project "${currentProjectName}" saved (with warnings)`);
=======
        toast.success("Projeto salvo com sucesso", {
          description: `"${currentProjectName}" foi salvo no banco de dados`,
          duration: 3000,
          icon: "💾",
        })
      }
    } catch (error: any) {
      console.error("Save error:", error)
      toast.error("Erro ao salvar", {
        description: "Não foi possível salvar o projeto. Tente novamente.",
        duration: 4000,
        icon: "❌",
      })
>>>>>>> 3c442047
    }
  };

  const handleSaveAs = async () => {
    if (!newProjectName.trim()) {
      toast.error('Nome obrigatório', {
        description: 'Por favor, digite um nome para o projeto',
        duration: 3000,
        icon: '✏️',
      });
      return;
    }

    // Check storage limit before saving new project
    if (isStorageAtLimit()) {
      toast.error('Armazenamento lotado', {
        description: 'Limite de armazenamento atingido. Exclua projetos para liberar espaço',
        duration: 5000,
        icon: '🚫',
      });
      return;
    }

    // Check if project with same name already exists
<<<<<<< HEAD
    const existingProjects = storageAdapter.list();
    if (existingProjects.includes(newProjectName.trim())) {
=======
    const existingProjects = await storageAdapter.list()
    if (existingProjects.some((p) => p.name === newProjectName.trim())) {
>>>>>>> 3c442047
      // Generate suggested name with version number
      let suggestedName = `${newProjectName.trim()}-v2`;
      let counter = 2;

      // Keep incrementing until we find an available name
<<<<<<< HEAD
      while (existingProjects.includes(suggestedName)) {
        counter++;
        suggestedName = `${newProjectName.trim()}-v${counter}`;
=======
      while (existingProjects.some((p) => p.name === suggestedName)) {
        counter++
        suggestedName = `${newProjectName.trim()}-v${counter}`
>>>>>>> 3c442047
      }

      toast.error('Nome já existe', {
        description: `Já há projeto com o nome "${newProjectName.trim()}". Sugestão: ${suggestedName}`,
        duration: 5000,
        icon: '🚫',
      });
      return;
    }

    // Get current editor state if editorState is empty
    let stateToSave = editorState;
    if (!stateToSave && editorRef.current) {
      try {
        const currentState = editorRef.current.getEditorState();
        stateToSave = JSON.stringify(currentState.toJSON());
      } catch (error) {
        console.error('Failed to get editor state:', error);
        toast.error('Erro no editor', {
          description: 'Não foi possível obter o conteúdo do editor',
          duration: 4000,
          icon: '⚠️',
        });
        return;
      }
    }

    if (!stateToSave || stateToSave.trim() === '') {
      toast.error('Nada para salvar', {
        description: 'O editor está vazio. Adicione conteúdo antes de salvar',
        duration: 3000,
        icon: '📄',
      });
      return;
    }

    try {
<<<<<<< HEAD
      storageAdapter.save(newProjectName, stateToSave);
      setCurrentProjectName(newProjectName);
      setNewProjectName('');
      setSaveAsDialogOpen(false);
      loadSavedProjectsList();

      // Check storage usage after save
      const usagePercentage = getStorageUsagePercentage();
      const wasInLocalStorage = localStorage.getItem(`gg-editor-${newProjectName}`) !== null;
      const wasInMemoryCache = memoryCache.current.has(newProjectName);

      if (wasInLocalStorage) {
        if (storageLimit && usagePercentage >= 90) {
          toast.warning('Projeto criado - Pouco espaço', {
            description: `"${newProjectName}" criado. Espaço restante: ${(100 - usagePercentage).toFixed(1)}%`,
            duration: 4000,
            icon: '⚠️',
          });
        } else {
          toast.success('Novo projeto criado', {
            description: `"${newProjectName}" foi criado e salvo com sucesso`,
            duration: 3000,
            icon: '🎉',
          });
        }
      } else if (wasInMemoryCache) {
        toast.warning('Projeto criado temporariamente', {
          description: `"${newProjectName}" foi criado na sessão atual`,
=======
      const newProjectId = generateProjectId()
      await storageAdapter.save(newProjectId, newProjectName, stateToSave, projectTags)
      setCurrentProjectId(newProjectId)
      setCurrentProjectName(newProjectName)
      setNewProjectName("")
      setSaveAsDialogOpen(false)
      await loadSavedProjectsList()

      // Check storage usage after save
      const usagePercentage = getStorageUsagePercentage()

      if (storageLimit && usagePercentage >= 90) {
        toast.warning("Projeto criado - Pouco espaço", {
          description: `"${newProjectName}" criado. Espaço restante: ${(100 - usagePercentage).toFixed(1)}%`,
>>>>>>> 3c442047
          duration: 4000,
          icon: '⚠️',
        });
      } else {
<<<<<<< HEAD
        toast.success('Projeto criado', {
          description: `"${newProjectName}" foi criado com sucesso`,
          duration: 3000,
          icon: '✨',
        });
      }
    } catch (error: unknown) {
      // Isso nunca deveria acontecer agora, mas por segurança
      console.error('Unexpected save error:', error);
      toast.success(`Project "${newProjectName}" saved (with warnings)`);
=======
        toast.success("Novo projeto criado", {
          description: `"${newProjectName}" foi criado e salvo com sucesso`,
          duration: 3000,
          icon: "🎉",
        })
      }
    } catch (error: any) {
      console.error("Save as error:", error)
      toast.error("Erro ao criar projeto", {
        description: "Não foi possível criar o projeto. Tente novamente.",
        duration: 4000,
        icon: "❌",
      })
>>>>>>> 3c442047
    }
  };

<<<<<<< HEAD
  const handleOpen = async (projectName: string) => {
    const projectData = storageAdapter.load(projectName);
    if (projectData && editorRef.current) {
      try {
        // Ativar o estado de carregamento
        if (setLoadingRef.current) {
          setLoadingRef.current(true);
        }

        const editorState = editorRef.current.parseEditorState(projectData);
        editorRef.current.setEditorState(editorState);

        // Aguardar um pouco para que os nós sejam renderizados
        await new Promise((resolve) => setTimeout(resolve, 100));

        // Desativar o estado de carregamento
        if (setLoadingRef.current) {
          setLoadingRef.current(false);
        }

        setCurrentProjectName(projectName);
        setOpenDialogOpen(false);
        setIsFirstTime(false); // Mark as no longer first time
        toast.success('Projeto carregado', {
          description: `"${projectName}" foi aberto com sucesso`,
          duration: 2500,
          icon: '📂',
        });
      } catch (error) {
        // Desativar o estado de carregamento em caso de erro
        if (setLoadingRef.current) {
          setLoadingRef.current(false);
        }
        toast.error('Erro ao carregar projeto', {
          description: 'O arquivo do projeto está corrompido ou em formato inválido',
          duration: 4000,
          icon: '❌',
        });
      }
    } else {
      toast.error('Projeto não encontrado', {
        description: 'Não foi possível localizar o arquivo do projeto',
        duration: 3000,
        icon: '🔍',
      });
=======
  const handleOpen = async (projectId: string) => {
    try {
      const projectData = await storageAdapter.load(projectId)
      if (projectData && editorRef.current) {
        try {
          // Ativar o estado de carregamento
          if (setLoadingRef.current) {
            setLoadingRef.current(true)
          }

          const editorState = editorRef.current.parseEditorState(projectData.data)
          editorRef.current.setEditorState(editorState)

          // Aguardar um pouco para que os nós sejam renderizados
          await new Promise((resolve) => setTimeout(resolve, 100))

          // Desativar o estado de carregamento
          if (setLoadingRef.current) {
            setLoadingRef.current(false)
          }

          setCurrentProjectId(projectData.id)
          setCurrentProjectName(projectData.name)
          setProjectTags(projectData.tags || [])
          setOpenDialogOpen(false)
          setIsFirstTime(false) // Mark as no longer first time
          toast.success("Projeto carregado", {
            description: `"${projectData.name}" foi aberto com sucesso`,
            duration: 2500,
            icon: "📂",
          })
        } catch (error) {
          // Desativar o estado de carregamento em caso de erro
          if (setLoadingRef.current) {
            setLoadingRef.current(false)
          }
          toast.error("Erro ao carregar projeto", {
            description: "O arquivo do projeto está corrompido ou em formato inválido",
            duration: 4000,
            icon: "❌",
          })
        }
      } else {
        toast.error("Projeto não encontrado", {
          description: "Não foi possível localizar o arquivo do projeto",
          duration: 3000,
          icon: "🔍",
        })
      }
    } catch (error) {
      console.error("Open error:", error)
      toast.error("Erro ao abrir projeto", {
        description: "Não foi possível abrir o projeto. Tente novamente.",
        duration: 4000,
        icon: "❌",
      })
>>>>>>> 3c442047
    }
  };

<<<<<<< HEAD
  const handleConfirmDelete = (projectName: string) => {
    setProjectToDelete(projectName);
    setDeleteDialogOpen(true);
  };
=======
  const handleConfirmDelete = (projectId: string, projectName: string) => {
    setProjectToDelete({ id: projectId, name: projectName })
    setDeleteDialogOpen(true)
  }
>>>>>>> 3c442047

  const handleDelete = async (projectId: string, projectName: string) => {
    try {
<<<<<<< HEAD
      storageAdapter.delete(projectName);
      loadSavedProjectsList();
      if (currentProjectName === projectName) {
        setCurrentProjectName('');
      }
      toast.success('Projeto excluído', {
=======
      await storageAdapter.delete(projectId)
      await loadSavedProjectsList()

      // If we're deleting the currently active project, reset the editor
      if (currentProjectId === projectId) {
        setCurrentProjectId("")
        setCurrentProjectName("")
        setProjectTags([])
        setEditorState("")

        // Reset the editor to empty state
        if (editorRef.current) {
          editorRef.current.setEditorState(
            editorRef.current.parseEditorState(
              '{"root":{"children":[{"children":[],"direction":null,"format":"","indent":0,"type":"paragraph","version":1}],"direction":null,"format":"","indent":0,"type":"root","version":1}}',
            ),
          )
        }
      }

      toast.success("Projeto excluído", {
>>>>>>> 3c442047
        description: `"${projectName}" foi removido permanentemente`,
        duration: 3000,
        icon: '🗑️',
      });
    } catch (error) {
<<<<<<< HEAD
      // Mesmo se falhar, mostrar sucesso
      toast.success(`Project "${projectName}" removed`);
=======
      console.error("Delete error:", error)
      toast.error("Erro ao excluir projeto", {
        description: "Não foi possível excluir o projeto. Tente novamente.",
        duration: 4000,
        icon: "❌",
      })
>>>>>>> 3c442047
    }
  };

  const handleNewProject = () => {
    if (editorRef.current) {
      editorRef.current.setEditorState(
        editorRef.current.parseEditorState(
          '{"root":{"children":[{"children":[],"direction":null,"format":"","indent":0,"type":"paragraph","version":1}],"direction":null,"format":"","indent":0,"type":"root","version":1}}',
        ),
<<<<<<< HEAD
      );
      setCurrentProjectName('');
      setOpenDialogOpen(false);
      setIsFirstTime(false); // Mark as no longer first time
      toast.success('Novo projeto iniciado', {
        description: 'Editor limpo e pronto para criar conteúdo',
=======
      )
      setCurrentProjectId("")
      setCurrentProjectName("")
      setProjectTags([])
      setOpenDialogOpen(false)
      setIsFirstTime(false) // Mark as no longer first time
      toast.success("Novo projeto iniciado", {
        description: "Editor limpo e pronto para criar conteúdo",
>>>>>>> 3c442047
        duration: 2500,
        icon: '📝',
      });
    }
  };

  // Determinar a cor do indicador de tamanho
  const getSizeIndicatorColor = () => {
    if (currentProjectSize > RECOMMENDED_SIZE_KB * 2) return 'text-red-600';
    if (currentProjectSize > RECOMMENDED_SIZE_KB) return 'text-amber-600';
    return 'text-green-600';
  };

  const [autoSaveEnabled, setAutoSaveEnabled] = useState(false);

  // Auto-save functionality
  useEffect(() => {
<<<<<<< HEAD
    if (!autoSaveEnabled || !currentProjectName || !editorState) return;
=======
    if (!autoSaveEnabled || !currentProjectId || !editorState || !isDbInitialized) return
>>>>>>> 3c442047

    const autoSaveTimer = setTimeout(async () => {
      try {
<<<<<<< HEAD
        storageAdapter.save(currentProjectName, editorState);
=======
        await storageAdapter.save(currentProjectId, currentProjectName, editorState, projectTags)
>>>>>>> 3c442047
        // Show a very subtle auto-save notification
        toast.success('Auto-salvo', {
          description: 'Alterações salvas automaticamente',
          duration: 1500,
          icon: '💾',
          style: {
            opacity: 0.8,
            fontSize: '0.875rem',
          },
        });
        console.log('Auto-saved project:', currentProjectName);
      } catch (error) {
        console.error('Auto-save failed:', error);
        toast.error('Falha no auto-save', {
          description: 'Salve manualmente para garantir',
          duration: 2000,
          icon: '⚠️',
        });
      }
    }, 2000); // Auto-save after 2 seconds of inactivity

<<<<<<< HEAD
    return () => clearTimeout(autoSaveTimer);
  }, [editorState, autoSaveEnabled, currentProjectName]);
=======
    return () => clearTimeout(autoSaveTimer)
  }, [editorState, autoSaveEnabled, currentProjectId, currentProjectName, projectTags, isDbInitialized])
>>>>>>> 3c442047

  const handleSetStorageLimit = () => {
    const limitValue = newStorageLimit.trim();

    if (limitValue === '' || limitValue === '0') {
      // Remove limit (unlimited)
      setStorageLimit(null);
      setNewStorageLimit('');
      setShowStorageLimitDialog(false);
      toast.success('Limite removido', {
        description: 'Armazenamento agora é ilimitado',
        duration: 3000,
        icon: '∞',
      });
      return;
    }

    const limit = Number.parseFloat(limitValue);
    if (isNaN(limit) || limit <= 0) {
      toast.error('Valor inválido', {
        description: 'Digite um número válido em MB ou deixe vazio para ilimitado',
        duration: 3000,
        icon: '❌',
      });
      return;
    }

    // Check if current usage exceeds new limit
    const currentUsageMB = totalStorageUsed / 1024;
    if (currentUsageMB > limit) {
      toast.error('Limite muito baixo', {
        description: `Uso atual (${formatStorageSize(totalStorageUsed)}) excede o limite proposto`,
        duration: 4000,
        icon: '⚠️',
      });
      return;
    }

    setStorageLimit(limit);
    setNewStorageLimit('');
    setShowStorageLimitDialog(false);
    toast.success('Limite configurado', {
      description: `Limite de armazenamento definido para ${limit}MB`,
      duration: 3000,
      icon: '📊',
    });
  };

  // Close tag dropdown when clicking outside
  useEffect(() => {
    const handleClickOutside = (event: MouseEvent) => {
      if (showTagDropdown) {
        const target = event.target as Element
        if (!target.closest(".relative")) {
          setShowTagDropdown(false)
        }
      }
    }

    document.addEventListener("mousedown", handleClickOutside)
    return () => document.removeEventListener("mousedown", handleClickOutside)
  }, [showTagDropdown])

  return (
    <>
      {/* Botão de alternância no topo direito */}
      <button
        onClick={toggleTheme}
        className="fixed top-4 right-4 z-50 bg-white dark:bg-gray-800 border border-gray-200 dark:border-gray-700 rounded-full p-2 shadow hover:bg-gray-100 dark:hover:bg-gray-700 transition-colors"
        aria-label="Alternar modo claro/escuro"
        type="button"
      >
        {isDark ? <Sun className="w-5 h-5 text-yellow-400" /> : <Moon className="w-5 h-5 text-gray-300" />}
      </button>

      <div className="container mx-auto py-10">
        <div className="mx-auto max-w-4xl space-y-8">
          {/* Header Section */}
          <div className="text-center space-y-4">
            <div className="inline-flex items-center gap-2 px-3 py-1 rounded-full bg-blue-50 dark:bg-blue-900 text-blue-700 dark:text-blue-200 text-sm font-medium">
              <svg className="w-4 h-4" fill="currentColor" viewBox="0 0 20 20">
                <path
                  fillRule="evenodd"
                  d="M3 4a1 1 0 011-1h12a1 1 0 110 2H4a1 1 0 01-1-1zm0 4a1 1 0 011-1h12a1 1 0 110 2H4a1 1 0 01-1-1zm0 4a1 1 0 011-1h12a1 1 0 110 2H4a1 1 0 01-1-1z"
                  clipRule="evenodd"
                />
              </svg>
              Rich Text Editor
            </div>
            <h1 className="text-4xl font-bold tracking-tight text-gray-900 dark:text-gray-100">Create Your Content</h1>
            <p className="text-lg text-muted-foreground max-w-2xl mx-auto dark:text-gray-300">
              Use our powerful editor to create engaging content with rich formatting, media, quizzes, and more
            </p>
          </div>

          {/* Project Management Toolbar */}
          <div className="bg-white dark:bg-gray-900 rounded-xl border dark:border-gray-700 shadow-sm">
            <div className="flex items-center justify-between p-6">
              {/* Left Section - Project Info */}
              <div className="flex items-center gap-8">
                <div className="flex flex-col">
                  <div className="flex items-center gap-3 mb-1">
                    <button
                      onClick={() => setAutoSaveEnabled(!autoSaveEnabled)}
                      className="flex items-center gap-2 px-2 py-1 rounded-md hover:bg-gray-100 dark:hover:bg-gray-800 transition-colors cursor-pointer"
                      disabled={!isDbInitialized}
                    >
<<<<<<< HEAD
                      <div className={`w-3 h-3 rounded-full ${autoSaveEnabled ? 'bg-green-500 animate-pulse' : 'bg-gray-400 dark:bg-gray-600'}`}></div>
                      <span className={`text-sm font-medium ${autoSaveEnabled ? 'text-green-700 dark:text-green-400' : 'text-gray-500 dark:text-gray-300'}`}>
                        {autoSaveEnabled ? 'Auto-save' : 'Manual'}
                      </span>
                    </button>
                    <div className="h-4 w-px bg-gray-300 dark:bg-gray-700"></div>
                    <h2 className="text-lg font-semibold text-gray-900 dark:text-gray-100">{currentProjectName || 'Untitled Project'}</h2>
=======
                      <div
                        className={`w-3 h-3 rounded-full ${
                          autoSaveEnabled && isDbInitialized
                            ? "bg-green-500 animate-pulse"
                            : "bg-gray-400 dark:bg-gray-600"
                        }`}
                      ></div>
                      <span
                        className={`text-sm font-medium ${
                          autoSaveEnabled && isDbInitialized
                            ? "text-green-700 dark:text-green-400"
                            : "text-gray-500 dark:text-gray-300"
                        }`}
                      >
                        {autoSaveEnabled && isDbInitialized ? "Auto-save" : "Manual"}
                      </span>
                    </button>
                    <div className="h-4 w-px bg-gray-300 dark:bg-gray-700"></div>
                    <h2 className="text-lg font-semibold text-gray-900 dark:text-gray-100">
                      {currentProjectName || "Untitled Project"}
                    </h2>
>>>>>>> 3c442047
                  </div>
                  <div className="flex items-center gap-4 text-sm text-gray-500 dark:text-gray-300">
                    <div className="flex items-center gap-2">
                      <HardDrive className="w-4 h-4" />
                      <span className={getSizeIndicatorColor()}>{formatSize(currentProjectSize)}</span>
                      <span className="text-gray-400 dark:text-gray-500">/</span>
                      <span className="text-gray-400 dark:text-gray-500">
                        {formatSize(RECOMMENDED_SIZE_KB)} recommended
                      </span>
                    </div>
                    {!isDbInitialized && (
                      <>
                        <div className="h-3 w-px bg-gray-300 dark:bg-gray-700"></div>
                        <span className="inline-flex items-center px-2 py-1 rounded-full text-xs bg-amber-100 dark:bg-amber-800 text-amber-800 dark:text-amber-100">
                          Initializing DB...
                        </span>
                      </>
                    )}
                  </div>
                </div>
              </div>

              {/* Right Section - Actions */}
              <div className="flex items-center gap-3">
                <div className="flex items-center gap-2 px-3 py-2 bg-gray-50 dark:bg-gray-800 rounded-lg">
                  <span className="text-xs text-gray-500 dark:text-gray-300">Storage:</span>
                  <span className="text-xs font-medium text-gray-700 dark:text-gray-100">
                    {formatStorageSize(totalStorageUsed)}
                  </span>
                  <span className="text-xs text-gray-400 dark:text-gray-500">/</span>
                  <button
                    onClick={() => setShowStorageLimitDialog(true)}
                    className="text-xs font-medium text-blue-600 dark:text-blue-400 hover:text-blue-700 dark:hover:text-blue-300 cursor-pointer"
                  >
                    {getStorageLimitDisplay()}
                  </button>
                  {storageLimit && (
                    <>
                      <span className="text-xs text-gray-400 dark:text-gray-500">•</span>
                      <span
                        className={`text-xs font-medium ${
                          getStorageUsagePercentage() >= 90 ? 'text-red-600' : getStorageUsagePercentage() >= 70 ? 'text-amber-600' : 'text-green-600'
                        }`}
                      >
                        {getStorageUsagePercentage().toFixed(1)}%
                      </span>
                    </>
                  )}
                </div>
                {syncStats && (
                  <>
                    <div className="h-8 w-px bg-gray-200 dark:bg-gray-700"></div>
                    <button
                      onClick={() => setShowSyncStatus(!showSyncStatus)}
                      className="flex items-center gap-2 px-3 py-2 bg-gray-50 dark:bg-gray-800 rounded-lg hover:bg-gray-100 dark:hover:bg-gray-700 transition-colors"
                    >
                      <div
                        className={`w-2 h-2 rounded-full ${
                          syncStats.isOnline
                            ? syncStats.isSyncing
                              ? "bg-blue-500 animate-pulse"
                              : "bg-green-500"
                            : syncConfig.isEnabled()
                              ? "bg-red-500"
                              : "bg-gray-400"
                        }`}
                      ></div>
                      <span className="text-xs text-gray-500 dark:text-gray-300">
                        {!syncConfig.isEnabled()
                          ? "Sync Off"
                          : syncStats.isOnline
                            ? syncStats.isSyncing
                              ? "Syncing..."
                              : "Online"
                            : "Offline"}
                      </span>
                      {syncStats.queue.pending > 0 && (
                        <span className="text-xs bg-blue-100 dark:bg-blue-900 text-blue-800 dark:text-blue-200 px-1.5 py-0.5 rounded-full">
                          {syncStats.queue.pending}
                        </span>
                      )}
                    </button>
                    <button
                      onClick={() => setShowSyncSettingsDialog(true)}
                      className="p-2 hover:bg-gray-100 dark:hover:bg-gray-800 rounded-lg transition-colors"
                      title="Configurações de Sincronização"
                    >
                      <Settings className="w-4 h-4 text-gray-500 dark:text-gray-400" />
                    </button>
                  </>
                )}
                <div className="h-8 w-px bg-gray-200 dark:bg-gray-700"></div>

                <Button
                  variant="outline"
                  size="sm"
                  onClick={handleSave}
                  className="gap-2 bg-transparent"
                  disabled={!isDbInitialized}
                >
                  <Save className="w-4 h-4" />
                  Save
                </Button>

                <Dialog open={saveAsDialogOpen} onOpenChange={setSaveAsDialogOpen}>
                  <DialogTrigger asChild>
                    <Button variant="outline" size="sm" className="gap-2 bg-transparent" disabled={!isDbInitialized}>
                      <SaveAll className="w-4 h-4" />
                      Save As
                    </Button>
                  </DialogTrigger>
                  <DialogContent>
                    <DialogHeader>
                      <DialogTitle>Save Project As</DialogTitle>
                    </DialogHeader>
                    <div className="space-y-4">
                      <div>
                        <Label htmlFor="project-name">Project Name</Label>
                        <Input
                          id="project-name"
                          value={newProjectName}
                          onChange={(e) => setNewProjectName(e.target.value)}
                          placeholder="Enter project name..."
                          onKeyDown={(e) => e.key === 'Enter' && handleSaveAs()}
                          className="mt-1"
                        />
                      </div>
                      <div className="flex items-center justify-between p-3 bg-gray-50 rounded-lg">
                        <span className="text-sm text-gray-600">Project size:</span>
                        <span className={`text-sm font-medium ${getSizeIndicatorColor()}`}>{formatSize(currentProjectSize)}</span>
                      </div>
                      <div className="flex justify-end gap-2">
                        <Button variant="outline" onClick={() => setSaveAsDialogOpen(false)}>
                          Cancel
                        </Button>
                        <Button onClick={handleSaveAs}>Save Project</Button>
                      </div>
                    </div>
                  </DialogContent>
                </Dialog>

                <OpenProjectDialog
                  open={openDialogOpen}
<<<<<<< HEAD
                  onOpenChange={(open) => {
                    setOpenDialogOpen(open);
                  }}
                >
                  <DialogTrigger asChild>
                    <Button variant="outline" size="sm" className="gap-2">
                      <FolderOpen className="w-4 h-4" />
                      Open
                    </Button>
                  </DialogTrigger>
                  <DialogContent className="max-w-lg" onInteractOutside={(e) => e.preventDefault()}>
                    <DialogHeader>
                      <DialogTitle>{isFirstTime ? 'Welcome! Choose an Option' : 'Open Project'}</DialogTitle>
                      {isFirstTime && <p className="text-sm text-muted-foreground">To get started, please open an existing project or create a new one.</p>}
                    </DialogHeader>
                    <div className="space-y-4">
                      {isStorageNearLimit() && (
                        <div className="p-3 bg-amber-50 border border-amber-200 rounded-lg mb-4">
                          <div className="flex items-center gap-2 mb-1">
                            <svg className="w-4 h-4 text-amber-600" fill="currentColor" viewBox="0 0 20 20">
                              <path
                                fillRule="evenodd"
                                d="M8.257 3.099c.765-1.36 2.722-1.36 3.486 0l5.58 9.92c.75 1.334-.213 2.98-1.742 2.98H4.42c-1.53 0-2.493-1.646-1.743-2.98l5.58-9.92zM11 13a1 1 0 11-2 0 1 1 0 012 0zm-1-8a1 1 0 00-1 1v3a1 1 0 002 0V6a1 1 0 00-1-1z"
                                clipRule="evenodd"
                              />
                            </svg>
                            <span className="text-sm font-medium text-amber-800">Armazenamento quase cheio</span>
                          </div>
                          <p className="text-xs text-amber-700">
                            Uso: {getStorageUsagePercentage().toFixed(1)}% ({formatStorageSize(totalStorageUsed)} de {storageLimit}MB). Criação de novos
                            projetos bloqueada para preservar margem de salvamento.
                          </p>
                        </div>
                      )}
                      {savedProjects.length === 0 ? (
                        <div className="text-center py-8">
                          <FolderOpen className="w-12 h-12 text-gray-300 mx-auto mb-3" />
                          <p className="text-sm text-gray-500">No saved projects found</p>
                          <p className="text-xs text-gray-400 mt-1">Create your first project to get started</p>
                        </div>
                      ) : (
                        <div className="space-y-2 max-h-80 overflow-y-auto">
                          {savedProjects.map((projectName) => {
                            const projectData = storageAdapter.load(projectName);
                            const projectSize = projectData ? estimateSize(projectData) : 0;
                            const isInMemory = memoryCache.current.has(projectName);

                            return (
                              <div key={projectName} className="flex items-center justify-between p-3 border rounded-lg hover:bg-gray-50 transition-colors">
                                <div className="flex flex-col flex-1 min-w-0">
                                  <div className="flex items-center gap-2 mb-1">
                                    <span className="text-sm font-medium text-gray-900 truncate">{projectName}</span>
                                    {isInMemory && (
                                      <span className="inline-flex items-center px-2 py-0.5 rounded text-xs bg-amber-100 text-amber-800 flex-shrink-0">
                                        Memory
                                      </span>
                                    )}
                                  </div>
                                  <div className="flex items-center gap-3 text-xs text-gray-500">
                                    <span>{formatSize(projectSize)}</span>
                                    <span>•</span>
                                    <span>Last modified recently</span>
                                  </div>
                                </div>
                                <div className="flex gap-1 ml-3">
                                  <Button variant="ghost" size="sm" onClick={() => handleOpen(projectName)} className="text-blue-600 hover:text-blue-700">
                                    Open
                                  </Button>
                                  <Button
                                    variant="ghost"
                                    size="sm"
                                    onClick={() => handleConfirmDelete(projectName)}
                                    className="text-red-600 hover:text-red-700"
                                  >
                                    <Trash2 className="w-4 h-4" />
                                  </Button>
                                </div>
                              </div>
                            );
                          })}
                        </div>
                      )}
                      <div className="flex justify-between items-center pt-4 border-t">
                        {isStorageNearLimit() ? (
                          <div className="flex flex-col">
                            <Button variant="ghost" disabled className="gap-2 opacity-50 cursor-not-allowed">
                              <svg className="w-4 h-4" fill="none" stroke="currentColor" viewBox="0 0 24 24">
                                <path strokeLinecap="round" strokeLinejoin="round" strokeWidth={2} d="M12 4v16m8-8H4" />
                              </svg>
                              Novo Projeto
                            </Button>
                            <span className="text-xs text-red-600 mt-1">Armazenamento quase cheio ({getStorageUsagePercentage().toFixed(1)}%)</span>
                          </div>
                        ) : (
                          <Button variant="ghost" onClick={() => setSaveAsDialogOpen(true)} className="gap-2">
                            <svg className="w-4 h-4" fill="none" stroke="currentColor" viewBox="0 0 24 24">
                              <path strokeLinecap="round" strokeLinejoin="round" strokeWidth={2} d="M12 4v16m8-8H4" />
                            </svg>
                            Novo Projeto
                          </Button>
                        )}
                        <Button variant="outline" onClick={() => setOpenDialogOpen(false)} disabled={!currentProjectName}>
                          Fechar
                        </Button>
                      </div>
                    </div>
                  </DialogContent>
                </Dialog>

                <Dialog open={deleteDialogOpen} onOpenChange={setDeleteDialogOpen}>
                  <DialogContent className="max-w-sm">
                    <DialogHeader>
                      <DialogTitle className="text-center">Confirmar Exclusão</DialogTitle>
                    </DialogHeader>
                    <div className="space-y-4 py-3">
                      <div className="flex flex-col items-center justify-center text-center">
                        <div className="p-3 bg-red-100 rounded-full mb-3">
                          <Trash2 className="w-6 h-6 text-red-600" />
                        </div>
                        <h3 className="text-lg font-medium">Excluir projeto?</h3>
                        <p className="text-sm text-gray-500 mt-2 mb-3">
                          Você está prestes a excluir <span className="font-semibold">{projectToDelete}</span>. Esta ação não pode ser desfeita.
                        </p>
                      </div>
                      <div className="flex justify-between gap-3 pt-2">
                        <Button variant="outline" className="flex-1" onClick={() => setDeleteDialogOpen(false)}>
                          Cancelar
                        </Button>
                        <Button
                          variant="destructive"
                          className="flex-1"
                          onClick={() => {
                            if (projectToDelete) {
                              handleDelete(projectToDelete);
                              setDeleteDialogOpen(false);
                              setProjectToDelete(null);
                            }
                          }}
                        >
                          Excluir
                        </Button>
                      </div>
                    </div>
                  </DialogContent>
                </Dialog>
=======
                  onOpenChange={setOpenDialogOpen}
                  isFirstTime={isFirstTime}
                  isDbInitialized={isDbInitialized}
                  storageAdapter={storageAdapter}
                  availableTags={availableTags}
                  editorRef={editorRef}
                  setLoadingRef={setLoadingRef}
                  onProjectLoad={(projectData) => {
                    setCurrentProjectId(projectData.id)
                    setCurrentProjectName(projectData.name)
                    setProjectTags(projectData.tags || [])
                    setIsFirstTime(false)
                  }}
                  onProjectsListUpdate={loadSavedProjectsList}
                  onCreateNew={() => setCreateDialogOpen(true)}
                  currentProjectName={currentProjectName}
                  isStorageNearLimit={isStorageNearLimit}
                  getStorageUsagePercentage={getStorageUsagePercentage}
                  storageLimit={storageLimit}
                  totalStorageUsed={totalStorageUsed}
                  formatStorageSize={formatStorageSize}
                />
>>>>>>> 3c442047

                <Dialog open={showStorageLimitDialog} onOpenChange={setShowStorageLimitDialog}>
                  <DialogContent className="max-w-md">
                    <DialogHeader>
                      <DialogTitle>Configurar Limite de Armazenamento</DialogTitle>
                    </DialogHeader>
                    <div className="space-y-4">
                      <div>
                        <Label htmlFor="storage-limit">Limite em MB (deixe vazio para ilimitado)</Label>
                        <Input
                          id="storage-limit"
                          type="number"
                          value={newStorageLimit}
                          onChange={(e) => setNewStorageLimit(e.target.value)}
                          placeholder="Ex: 100 (para 100MB)"
                          onKeyDown={(e) => e.key === 'Enter' && handleSetStorageLimit()}
                          className="mt-1"
                        />
                      </div>

                      <div className="p-3 bg-gray-50 rounded-lg space-y-2">
                        <div className="flex justify-between text-sm">
                          <span className="text-gray-600">Uso atual:</span>
                          <span className="font-medium">{formatStorageSize(totalStorageUsed)}</span>
                        </div>
                        <div className="flex justify-between text-sm">
                          <span className="text-gray-600">Limite atual:</span>
                          <span className="font-medium">{getStorageLimitDisplay()}</span>
                        </div>
                        {storageLimit && (
                          <div className="flex justify-between text-sm">
                            <span className="text-gray-600">Uso:</span>
                            <span
                              className={`font-medium ${
                                getStorageUsagePercentage() >= 90 ? 'text-red-600' : getStorageUsagePercentage() >= 70 ? 'text-amber-600' : 'text-green-600'
                              }`}
                            >
                              {getStorageUsagePercentage().toFixed(1)}%
                            </span>
                          </div>
                        )}
                      </div>

                      <div className="text-xs text-gray-500 space-y-1">
                        <p>• Deixe vazio ou digite 0 para armazenamento ilimitado</p>
                        <p>• Valores em MB (1024 KB = 1 MB)</p>
                        <p>• Ao atingir 90%, criação de novos projetos será bloqueada</p>
                        <p>• Ao atingir 100%, salvamento será bloqueado</p>
                      </div>

                      <div className="flex justify-end gap-2">
                        <Button variant="outline" onClick={() => setShowStorageLimitDialog(false)}>
                          Cancelar
                        </Button>
                        <Button onClick={handleSetStorageLimit}>Configurar</Button>
                      </div>
                    </div>
                  </DialogContent>
                </Dialog>

                <CreateProjectDialog
                  open={createDialogOpen}
                  onOpenChange={setCreateDialogOpen}
                  isDbInitialized={isDbInitialized}
                  storageAdapter={storageAdapter}
                  availableTags={availableTags}
                  onProjectCreate={(projectData) => {
                    // Reset editor to empty state
                    if (editorRef.current) {
                      const emptyState =
                        '{"root":{"children":[{"children":[],"direction":null,"format":"","indent":0,"type":"paragraph","version":1}],"direction":null,"format":"","indent":0,"type":"root","version":1}}'
                      editorRef.current.setEditorState(editorRef.current.parseEditorState(emptyState))
                    }

                    setCurrentProjectId(projectData.id)
                    setCurrentProjectName(projectData.name)
                    setProjectTags(projectData.tags)
                    setEditorState(
                      '{"root":{"children":[{"children":[],"direction":null,"format":"","indent":0,"type":"paragraph","version":1}],"direction":null,"format":"","indent":0,"type":"root","version":1}}',
                    )
                    setIsFirstTime(false)
                  }}
                  onProjectsListUpdate={loadSavedProjectsList}
                  onAvailableTagsUpdate={loadAvailableTags}
                  isStorageAtLimit={isStorageAtLimit}
                  generateProjectId={generateProjectId}
                />
              </div>
            </div>
          </div>

          {/* Editor Container */}
          <div className="bg-white dark:bg-gray-900 rounded-xl border dark:border-gray-700 shadow-sm">
            <div className="p-6 px-12 py-12">
              <Editor
                editorRef={editorRef}
                initialState={editorState}
                onChange={setEditorState}
                onLoadingChange={(setLoading) => {
                  setLoadingRef.current = setLoading;
                }}
              />
            </div>
          </div>

          {/* Help Section */}
          <div className="grid grid-cols-1 md:grid-cols-3 gap-4 pt-4">
            <div className="p-4 bg-blue-50 dark:bg-blue-900 rounded-lg">
              <h3 className="font-semibold text-blue-900 dark:text-blue-100 mb-2">Rich Formatting</h3>
              <p className="text-sm text-blue-700 dark:text-blue-200">
                Add headings, lists, links, and text formatting
              </p>
            </div>
            <div className="p-4 bg-green-50 dark:bg-green-900 rounded-lg">
              <h3 className="font-semibold text-green-900 dark:text-green-100 mb-2">Media & Content</h3>
              <p className="text-sm text-green-700 dark:text-green-200">Insert images, videos, code blocks, and more</p>
            </div>
            <div className="p-4 bg-purple-50 dark:bg-purple-900 rounded-lg">
              <h3 className="font-semibold text-purple-900 dark:text-purple-100 mb-2">Interactive Elements</h3>
              <p className="text-sm text-purple-700 dark:text-purple-200">
                Create quizzes, callouts, and interactive content
              </p>
            </div>
          </div>
        </div>
      </div>
      {/* Sync Status Dialog */}
      <Dialog open={showSyncStatus} onOpenChange={setShowSyncStatus}>
        <DialogContent className="max-w-md">
          <DialogHeader>
            <DialogTitle>Status de Sincronização</DialogTitle>
          </DialogHeader>
          {syncStats && (
            <div className="space-y-4">
              <div className="flex items-center justify-between p-3 bg-gray-50 dark:bg-gray-800 rounded-lg">
                <span className="text-sm text-gray-600 dark:text-gray-300">Conexão:</span>
                <div className="flex items-center gap-2">
                  <div className={`w-2 h-2 rounded-full ${syncStats.isOnline ? "bg-green-500" : "bg-red-500"}`}></div>
                  <span className="text-sm font-medium">{syncStats.isOnline ? "Online" : "Offline"}</span>
                </div>
              </div>

              <div className="space-y-2">
                <h4 className="text-sm font-medium">Fila de Sincronização</h4>
                <div className="grid grid-cols-2 gap-2 text-xs">
                  <div className="p-2 bg-blue-50 dark:bg-blue-900 rounded">
                    <div className="font-medium text-blue-800 dark:text-blue-200">Pendente</div>
                    <div className="text-blue-600 dark:text-blue-300">{syncStats.queue.pending}</div>
                  </div>
                  <div className="p-2 bg-yellow-50 dark:bg-yellow-900 rounded">
                    <div className="font-medium text-yellow-800 dark:text-yellow-200">Processando</div>
                    <div className="text-yellow-600 dark:text-yellow-300">{syncStats.queue.processing}</div>
                  </div>
                  <div className="p-2 bg-green-50 dark:bg-green-900 rounded">
                    <div className="font-medium text-green-800 dark:text-green-200">Concluído</div>
                    <div className="text-green-600 dark:text-green-300">{syncStats.queue.completed}</div>
                  </div>
                  <div className="p-2 bg-red-50 dark:bg-red-900 rounded">
                    <div className="font-medium text-red-800 dark:text-red-200">Falhou</div>
                    <div className="text-red-600 dark:text-red-300">{syncStats.queue.failed}</div>
                  </div>
                </div>
              </div>

              {syncStats.lastSync && (
                <div className="p-3 bg-gray-50 dark:bg-gray-800 rounded-lg">
                  <span className="text-sm text-gray-600 dark:text-gray-300">Última sincronização:</span>
                  <div className="text-sm font-medium">{new Date(syncStats.lastSync).toLocaleString()}</div>
                </div>
              )}

              {syncStats.queue.failed > 0 && (
                <Button
                  onClick={async () => {
                    try {
                      await dbStorage.current.retryFailedSync()
                      toast.success("Tentando novamente", {
                        description: "Itens falhados foram recolocados na fila",
                        duration: 3000,
                        icon: "🔄",
                      })
                    } catch (error) {
                      toast.error("Erro ao tentar novamente", {
                        description: "Não foi possível reprocessar os itens",
                        duration: 4000,
                        icon: "❌",
                      })
                    }
                  }}
                  className="w-full"
                  variant="outline"
                >
                  Tentar Novamente Itens Falhados
                </Button>
              )}

              <div className="flex justify-end">
                <Button variant="outline" onClick={() => setShowSyncStatus(false)}>
                  Fechar
                </Button>
              </div>
            </div>
          )}
        </DialogContent>
      </Dialog>
      {/* Sync Settings Dialog */}
      <SyncSettingsDialog open={showSyncSettingsDialog} onOpenChange={setShowSyncSettingsDialog} />
    </>
  );
}<|MERGE_RESOLUTION|>--- conflicted
+++ resolved
@@ -1,28 +1,4 @@
-<<<<<<< HEAD
 'use client';
-
-import { Button } from '@/components/ui/button';
-import { Dialog, DialogHeader, DialogTitle, DialogTrigger } from '@/components/ui/dialog';
-import { DialogContent } from '@radix-ui/react-dialog';
-import { FolderOpen, HardDrive, Moon, Save, SaveAll, Sun, Trash2 } from 'lucide-react';
-import { useEffect, useRef, useState } from 'react';
-import { toast } from 'sonner';
-import { Label } from '@/components/ui/label';
-import { Input } from '@/components/ui/input';
-import { LexicalEditor } from 'lexical';
-import { Editor } from '@/components/editor/lexical-editor';
-
-// Função para comprimir dados usando LZ-based compression
-function compressData(data: string): string {
-  try {
-    // Adicionar prefixo para identificar dados comprimidos
-    const compressed = btoa(encodeURIComponent(data));
-    return `COMPRESSED:${compressed}`;
-  } catch (error) {
-    console.error('Compression error:', error);
-    return data; // Fallback para dados não comprimidos
-=======
-"use client"
 
 import { Editor } from "@/components/editor/lexical-editor"
 import { Button } from "@/components/editor/ui/button"
@@ -54,33 +30,11 @@
 function generateProjectId(): string {
   if (typeof crypto !== "undefined" && crypto.randomUUID) {
     return crypto.randomUUID()
->>>>>>> 3c442047
   }
   // Fallback for environments without crypto.randomUUID
   return "proj_" + Date.now().toString(36) + "_" + Math.random().toString(36).substr(2, 9)
 }
 
-<<<<<<< HEAD
-// Função para descomprimir dados
-function decompressData(data: string): string {
-  try {
-    // Verificar se os dados têm o prefixo de compressão
-    if (data.startsWith('COMPRESSED:')) {
-      const compressedData = data.substring(11); // Remove o prefixo "COMPRESSED:"
-      return decodeURIComponent(atob(compressedData));
-    }
-
-    // Se não tem prefixo, tentar detectar se é base64 válido
-    if (isValidBase64(data)) {
-      try {
-        const decoded = atob(data);
-        // Verificar se o resultado parece ser JSON válido
-        if (decoded.includes('"root"') && decoded.includes('"children"')) {
-          return decodeURIComponent(decoded);
-        }
-      } catch {
-        // Se falhar, não é base64 válido, retornar original
-=======
 // IndexedDB configuration
 const DB_NAME = "GGEditorDB"
 const DB_VERSION = 1
@@ -294,7 +248,6 @@
       request.onerror = () => {
         console.error("Failed to load from IndexedDB:", request.error)
         reject(request.error)
->>>>>>> 3c442047
       }
     })
   }
@@ -304,13 +257,6 @@
       throw new Error("IndexedDB not initialized")
     }
 
-<<<<<<< HEAD
-    // Retornar dados originais se não conseguir descomprimir
-    return data;
-  } catch (error) {
-    console.error('Decompression error:', error);
-    return data; // Retorna os dados originais se falhar
-=======
     return new Promise((resolve, reject) => {
       const transaction = this.db!.transaction([STORE_NAME], "readwrite")
       const store = transaction.objectStore(STORE_NAME)
@@ -350,25 +296,8 @@
         reject(request.error)
       }
     })
->>>>>>> 3c442047
   }
 
-<<<<<<< HEAD
-// Função auxiliar para verificar se uma string é base64 válida
-function isValidBase64(str: string): boolean {
-  try {
-    // Verificar se a string tem caracteres válidos de base64
-    const base64Regex = /^[A-Za-z0-9+/]*={0,2}$/;
-    if (!base64Regex.test(str)) {
-      return false;
-    }
-
-    // Tentar decodificar para verificar se é válido
-    atob(str);
-    return true;
-  } catch {
-    return false;
-=======
   async getStorageInfo(): Promise<{ totalSize: number; projectCount: number }> {
     if (!this.db) {
       throw new Error("IndexedDB not initialized")
@@ -427,7 +356,6 @@
         reject(request.error)
       }
     })
->>>>>>> 3c442047
   }
 }
 
@@ -446,24 +374,6 @@
 }
 
 export default function Page() {
-<<<<<<< HEAD
-  const [editorState, setEditorState] = useState<string>('');
-  const [currentProjectName, setCurrentProjectName] = useState<string>('');
-  const [saveAsDialogOpen, setSaveAsDialogOpen] = useState(false);
-  const [openDialogOpen, setOpenDialogOpen] = useState(false);
-  const [newProjectName, setNewProjectName] = useState('');
-  const [savedProjects, setSavedProjects] = useState<string[]>([]);
-  const [isLoadingProject, setIsLoadingProject] = useState(false);
-  const [currentProjectSize, setCurrentProjectSize] = useState<number>(0);
-  const [totalStorageUsed, setTotalStorageUsed] = useState<number>(0);
-  const setLoadingRef = useRef<((loading: boolean) => void) | null>(null);
-
-  const [deleteDialogOpen, setDeleteDialogOpen] = useState(false);
-  const [projectToDelete, setProjectToDelete] = useState<string | null>(null);
-
-  // Estado para modo escuro
-  const [isDark, setIsDark] = useState(typeof window !== 'undefined' ? document.documentElement.classList.contains('dark') : false);
-=======
   const [editorState, setEditorState] = useState<string>("")
   const [currentProjectId, setCurrentProjectId] = useState<string>("")
   const [currentProjectName, setCurrentProjectName] = useState<string>("")
@@ -483,7 +393,6 @@
   const [isDark, setIsDark] = useState(
     typeof window !== "undefined" ? document.documentElement.classList.contains("dark") : false,
   )
->>>>>>> 3c442047
 
   // Alternar tema
   const toggleTheme = () => {
@@ -555,10 +464,6 @@
     return `${storageLimit}MB`;
   };
 
-<<<<<<< HEAD
-  // Cache em memória para projetos que não puderam ser salvos no localStorage
-  const memoryCache = useRef<Map<string, string>>(new Map());
-=======
   // Replace this line:
   // const dbStorage = useRef<IndexedDBStorage>(new IndexedDBStorage())
   // With this:
@@ -569,9 +474,8 @@
   const [syncStats, setSyncStats] = useState<any>(null)
   const [showSyncStatus, setShowSyncStatus] = useState(false)
   const [showSyncSettingsDialog, setShowSyncSettingsDialog] = useState(false)
->>>>>>> 3c442047
-
-  const editorRef = useRef<LexicalEditor | null>(null);
+
+  const editorRef = useRef<LexicalEditor | null>(null)
 
   // Tamanho recomendado em KB (500KB)
   const RECOMMENDED_SIZE_KB = 500;
@@ -599,11 +503,6 @@
 
   // Initialize IndexedDB and load projects
   useEffect(() => {
-<<<<<<< HEAD
-    loadSavedProjectsList();
-    updateStorageInfo();
-  }, []);
-=======
     const initDB = async () => {
       try {
         await dbStorage.current.init()
@@ -623,7 +522,6 @@
 
     initDB()
   }, [])
->>>>>>> 3c442047
 
   // Force open dialog on first visit
   useEffect(() => {
@@ -636,13 +534,8 @@
       // If there are saved projects but no current project, also show dialog
       setOpenDialogOpen(true);
     }
-<<<<<<< HEAD
-    setIsFirstTime(false);
-  }, [savedProjects, currentProjectName, isFirstTime]);
-=======
     setIsFirstTime(false)
   }, [savedProjects, currentProjectName, isFirstTime, isDbInitialized])
->>>>>>> 3c442047
 
   // Atualizar informações de armazenamento sempre que o editor mudar
   useEffect(() => {
@@ -657,41 +550,14 @@
     if (!isDbInitialized) return
 
     try {
-<<<<<<< HEAD
-      let totalSize = 0;
-      for (let i = 0; i < localStorage.length; i++) {
-        const key = localStorage.key(i);
-        if (key && key.startsWith('gg-editor-')) {
-          const value = localStorage.getItem(key) || '';
-          totalSize += estimateSize(value);
-        }
-      }
-      setTotalStorageUsed(totalSize);
-=======
       const storageInfo = await dbStorage.current.getStorageInfo()
       setTotalStorageUsed(storageInfo.totalSize)
->>>>>>> 3c442047
     } catch (error) {
       console.error('Error updating storage info:', error);
     }
   };
 
   const storageAdapter = {
-<<<<<<< HEAD
-    save: (key: string, data: string) => {
-      if (!key || !data) {
-        console.warn('Invalid key or data, but continuing...');
-        return; // Não lança erro, apenas retorna
-      }
-      const vVar = false; // Simula uma variável de controle para o exemplo
-      // Só bloquear se false for true (nunca vai acontecer)
-      if (vVar) {
-        throw new Error('Impossible condition met - save blocked');
-      }
-
-      const dataSize = estimateSize(data);
-      console.log(`Project size: ${formatSize(dataSize)}`);
-=======
     save: async (id: string, name: string, data: string, tags: string[] = []) => {
       if (!id || !name || !data) {
         console.warn("Invalid id, name or data")
@@ -704,36 +570,8 @@
 
       const originalSize = estimateSize(data)
       console.log(`Saving project "${name}" (${id}) - Size: ${formatSize(originalSize)}`)
->>>>>>> 3c442047
 
       try {
-<<<<<<< HEAD
-        let storageData = data;
-
-        // Comprimir dados se forem grandes
-        if (dataSize > 500) {
-          storageData = compressData(data);
-          const compressedSize = estimateSize(storageData);
-          console.log(`Compressed from ${formatSize(dataSize)} to ${formatSize(compressedSize)}`);
-        } else {
-          // Para dados pequenos, adicionar um prefixo para identificar que não estão comprimidos
-          storageData = `UNCOMPRESSED:${data}`;
-        }
-
-        localStorage.setItem(`gg-editor-${key}`, storageData);
-        console.log('✅ Saved to localStorage successfully');
-        updateStorageInfo();
-      } catch (localStorageError: unknown) {
-        console.warn('⚠️ localStorage failed, using memory cache:', localStorageError);
-
-        // Salvar no cache de memória como fallback
-        memoryCache.current.set(key, data);
-
-        // Mostrar aviso discreto mas não bloquear
-        if (localStorageError instanceof Error && (localStorageError.message.includes('quota') || localStorageError.message.includes('storage'))) {
-          console.log('📝 Project saved in memory (localStorage full)');
-        }
-=======
         await dbStorage.current.save(id, name, data, tags)
         await updateStorageInfo()
         console.log(`Saved project "${name}" (${id}) successfully`)
@@ -761,7 +599,6 @@
       if (!isDbInitialized) {
         throw new Error("Database not initialized")
       }
->>>>>>> 3c442047
 
       try {
         await dbStorage.current.delete(id)
@@ -778,21 +615,6 @@
       }
 
       try {
-<<<<<<< HEAD
-        const data = localStorage.getItem(`gg-editor-${key}`);
-        if (!data) return null;
-
-        // Verificar se tem prefixo de não-comprimido
-        if (data.startsWith('UNCOMPRESSED:')) {
-          return data.substring(13); // Remove o prefixo "UNCOMPRESSED:"
-        }
-
-        // Tentar descomprimir (inclui verificação de prefixo COMPRESSED:)
-        return decompressData(data);
-      } catch (error) {
-        console.error('Storage load error:', error);
-        return null;
-=======
         const projects = await dbStorage.current.list()
         return projects
       } catch (error) {
@@ -811,7 +633,6 @@
       } catch (error) {
         console.error("Failed to get project info:", error)
         return null
->>>>>>> 3c442047
       }
     },
 
@@ -825,19 +646,10 @@
       }
 
       try {
-<<<<<<< HEAD
-        localStorage.removeItem(`gg-editor-${key}`);
-        memoryCache.current.delete(key);
-        updateStorageInfo();
-      } catch (error) {
-        console.error('Storage delete error:', error);
-        // Não lançar erro, apenas continuar
-=======
         return await dbStorage.current.searchProjects(searchTerm, tags, filterMode)
       } catch (error) {
         console.error("Failed to search projects:", error)
         return []
->>>>>>> 3c442047
       }
     },
   }
@@ -865,33 +677,6 @@
       if (!isDbInitialized) return
 
       try {
-<<<<<<< HEAD
-        const localStorageKeys = Object.keys(localStorage)
-          .filter((key) => key.startsWith('gg-editor-'))
-          .map((key) => key.replace('gg-editor-', ''));
-
-        const memoryCacheKeys = Array.from(memoryCache.current.keys());
-
-        // Combinar e remover duplicatas
-        const allKeys = [...new Set([...localStorageKeys, ...memoryCacheKeys])];
-        return allKeys;
-      } catch (error) {
-        console.error('Storage list error:', error);
-        return Array.from(memoryCache.current.keys());
-      }
-    },
-  };
-
-  const loadSavedProjectsList = () => {
-    const projects = storageAdapter.list();
-    setSavedProjects(projects);
-  };
-
-  const handleSave = () => {
-    if (!currentProjectName) {
-      setSaveAsDialogOpen(true);
-      return;
-=======
         let projects: ProjectData[]
 
         if (searchTerm || selectedTags.length > 0) {
@@ -965,7 +750,6 @@
     if (!currentProjectId) {
       setSaveAsDialogOpen(true)
       return
->>>>>>> 3c442047
     }
 
     // Check storage limit before saving
@@ -1005,32 +789,6 @@
     }
 
     try {
-<<<<<<< HEAD
-      storageAdapter.save(currentProjectName, stateToSave);
-
-      // Check storage usage after save and show appropriate notification
-      const usagePercentage = getStorageUsagePercentage();
-      const wasInLocalStorage = localStorage.getItem(`gg-editor-${currentProjectName}`) !== null;
-      const wasInMemoryCache = memoryCache.current.has(currentProjectName);
-
-      if (wasInLocalStorage) {
-        if (storageLimit && usagePercentage >= 90) {
-          toast.warning('Projeto salvo - Pouco espaço', {
-            description: `"${currentProjectName}" salvo. Espaço restante: ${(100 - usagePercentage).toFixed(1)}%`,
-            duration: 4000,
-            icon: '⚠️',
-          });
-        } else {
-          toast.success('Projeto salvo com sucesso', {
-            description: `"${currentProjectName}" foi salvo no armazenamento local`,
-            duration: 3000,
-            icon: '💾',
-          });
-        }
-      } else if (wasInMemoryCache) {
-        toast.warning('Projeto salvo temporariamente', {
-          description: `"${currentProjectName}" foi salvo na sessão atual`,
-=======
       await storageAdapter.save(currentProjectId, currentProjectName, stateToSave, projectTags)
 
       // Check storage usage after save and show appropriate notification
@@ -1039,23 +797,10 @@
       if (storageLimit && usagePercentage >= 90) {
         toast.warning("Projeto salvo - Pouco espaço", {
           description: `"${currentProjectName}" salvo. Espaço restante: ${(100 - usagePercentage).toFixed(1)}%`,
->>>>>>> 3c442047
           duration: 4000,
           icon: '⚠️',
         });
       } else {
-<<<<<<< HEAD
-        toast.success('Projeto salvo', {
-          description: `"${currentProjectName}" foi salvo com sucesso`,
-          duration: 3000,
-          icon: '✅',
-        });
-      }
-    } catch (error: unknown) {
-      // Isso nunca deveria acontecer agora, mas por segurança
-      console.error('Unexpected save error:', error);
-      toast.success(`Project "${currentProjectName}" saved (with warnings)`);
-=======
         toast.success("Projeto salvo com sucesso", {
           description: `"${currentProjectName}" foi salvo no banco de dados`,
           duration: 3000,
@@ -1069,7 +814,6 @@
         duration: 4000,
         icon: "❌",
       })
->>>>>>> 3c442047
     }
   };
 
@@ -1094,27 +838,16 @@
     }
 
     // Check if project with same name already exists
-<<<<<<< HEAD
-    const existingProjects = storageAdapter.list();
-    if (existingProjects.includes(newProjectName.trim())) {
-=======
     const existingProjects = await storageAdapter.list()
     if (existingProjects.some((p) => p.name === newProjectName.trim())) {
->>>>>>> 3c442047
       // Generate suggested name with version number
       let suggestedName = `${newProjectName.trim()}-v2`;
       let counter = 2;
 
       // Keep incrementing until we find an available name
-<<<<<<< HEAD
-      while (existingProjects.includes(suggestedName)) {
-        counter++;
-        suggestedName = `${newProjectName.trim()}-v${counter}`;
-=======
       while (existingProjects.some((p) => p.name === suggestedName)) {
         counter++
         suggestedName = `${newProjectName.trim()}-v${counter}`
->>>>>>> 3c442047
       }
 
       toast.error('Nome já existe', {
@@ -1152,36 +885,6 @@
     }
 
     try {
-<<<<<<< HEAD
-      storageAdapter.save(newProjectName, stateToSave);
-      setCurrentProjectName(newProjectName);
-      setNewProjectName('');
-      setSaveAsDialogOpen(false);
-      loadSavedProjectsList();
-
-      // Check storage usage after save
-      const usagePercentage = getStorageUsagePercentage();
-      const wasInLocalStorage = localStorage.getItem(`gg-editor-${newProjectName}`) !== null;
-      const wasInMemoryCache = memoryCache.current.has(newProjectName);
-
-      if (wasInLocalStorage) {
-        if (storageLimit && usagePercentage >= 90) {
-          toast.warning('Projeto criado - Pouco espaço', {
-            description: `"${newProjectName}" criado. Espaço restante: ${(100 - usagePercentage).toFixed(1)}%`,
-            duration: 4000,
-            icon: '⚠️',
-          });
-        } else {
-          toast.success('Novo projeto criado', {
-            description: `"${newProjectName}" foi criado e salvo com sucesso`,
-            duration: 3000,
-            icon: '🎉',
-          });
-        }
-      } else if (wasInMemoryCache) {
-        toast.warning('Projeto criado temporariamente', {
-          description: `"${newProjectName}" foi criado na sessão atual`,
-=======
       const newProjectId = generateProjectId()
       await storageAdapter.save(newProjectId, newProjectName, stateToSave, projectTags)
       setCurrentProjectId(newProjectId)
@@ -1196,23 +899,10 @@
       if (storageLimit && usagePercentage >= 90) {
         toast.warning("Projeto criado - Pouco espaço", {
           description: `"${newProjectName}" criado. Espaço restante: ${(100 - usagePercentage).toFixed(1)}%`,
->>>>>>> 3c442047
           duration: 4000,
           icon: '⚠️',
         });
       } else {
-<<<<<<< HEAD
-        toast.success('Projeto criado', {
-          description: `"${newProjectName}" foi criado com sucesso`,
-          duration: 3000,
-          icon: '✨',
-        });
-      }
-    } catch (error: unknown) {
-      // Isso nunca deveria acontecer agora, mas por segurança
-      console.error('Unexpected save error:', error);
-      toast.success(`Project "${newProjectName}" saved (with warnings)`);
-=======
         toast.success("Novo projeto criado", {
           description: `"${newProjectName}" foi criado e salvo com sucesso`,
           duration: 3000,
@@ -1226,57 +916,9 @@
         duration: 4000,
         icon: "❌",
       })
->>>>>>> 3c442047
     }
   };
 
-<<<<<<< HEAD
-  const handleOpen = async (projectName: string) => {
-    const projectData = storageAdapter.load(projectName);
-    if (projectData && editorRef.current) {
-      try {
-        // Ativar o estado de carregamento
-        if (setLoadingRef.current) {
-          setLoadingRef.current(true);
-        }
-
-        const editorState = editorRef.current.parseEditorState(projectData);
-        editorRef.current.setEditorState(editorState);
-
-        // Aguardar um pouco para que os nós sejam renderizados
-        await new Promise((resolve) => setTimeout(resolve, 100));
-
-        // Desativar o estado de carregamento
-        if (setLoadingRef.current) {
-          setLoadingRef.current(false);
-        }
-
-        setCurrentProjectName(projectName);
-        setOpenDialogOpen(false);
-        setIsFirstTime(false); // Mark as no longer first time
-        toast.success('Projeto carregado', {
-          description: `"${projectName}" foi aberto com sucesso`,
-          duration: 2500,
-          icon: '📂',
-        });
-      } catch (error) {
-        // Desativar o estado de carregamento em caso de erro
-        if (setLoadingRef.current) {
-          setLoadingRef.current(false);
-        }
-        toast.error('Erro ao carregar projeto', {
-          description: 'O arquivo do projeto está corrompido ou em formato inválido',
-          duration: 4000,
-          icon: '❌',
-        });
-      }
-    } else {
-      toast.error('Projeto não encontrado', {
-        description: 'Não foi possível localizar o arquivo do projeto',
-        duration: 3000,
-        icon: '🔍',
-      });
-=======
   const handleOpen = async (projectId: string) => {
     try {
       const projectData = await storageAdapter.load(projectId)
@@ -1333,32 +975,16 @@
         duration: 4000,
         icon: "❌",
       })
->>>>>>> 3c442047
     }
   };
 
-<<<<<<< HEAD
-  const handleConfirmDelete = (projectName: string) => {
-    setProjectToDelete(projectName);
-    setDeleteDialogOpen(true);
-  };
-=======
   const handleConfirmDelete = (projectId: string, projectName: string) => {
     setProjectToDelete({ id: projectId, name: projectName })
     setDeleteDialogOpen(true)
   }
->>>>>>> 3c442047
 
   const handleDelete = async (projectId: string, projectName: string) => {
     try {
-<<<<<<< HEAD
-      storageAdapter.delete(projectName);
-      loadSavedProjectsList();
-      if (currentProjectName === projectName) {
-        setCurrentProjectName('');
-      }
-      toast.success('Projeto excluído', {
-=======
       await storageAdapter.delete(projectId)
       await loadSavedProjectsList()
 
@@ -1380,23 +1006,17 @@
       }
 
       toast.success("Projeto excluído", {
->>>>>>> 3c442047
         description: `"${projectName}" foi removido permanentemente`,
         duration: 3000,
         icon: '🗑️',
       });
     } catch (error) {
-<<<<<<< HEAD
-      // Mesmo se falhar, mostrar sucesso
-      toast.success(`Project "${projectName}" removed`);
-=======
       console.error("Delete error:", error)
       toast.error("Erro ao excluir projeto", {
         description: "Não foi possível excluir o projeto. Tente novamente.",
         duration: 4000,
         icon: "❌",
       })
->>>>>>> 3c442047
     }
   };
 
@@ -1406,14 +1026,6 @@
         editorRef.current.parseEditorState(
           '{"root":{"children":[{"children":[],"direction":null,"format":"","indent":0,"type":"paragraph","version":1}],"direction":null,"format":"","indent":0,"type":"root","version":1}}',
         ),
-<<<<<<< HEAD
-      );
-      setCurrentProjectName('');
-      setOpenDialogOpen(false);
-      setIsFirstTime(false); // Mark as no longer first time
-      toast.success('Novo projeto iniciado', {
-        description: 'Editor limpo e pronto para criar conteúdo',
-=======
       )
       setCurrentProjectId("")
       setCurrentProjectName("")
@@ -1422,7 +1034,6 @@
       setIsFirstTime(false) // Mark as no longer first time
       toast.success("Novo projeto iniciado", {
         description: "Editor limpo e pronto para criar conteúdo",
->>>>>>> 3c442047
         duration: 2500,
         icon: '📝',
       });
@@ -1440,19 +1051,11 @@
 
   // Auto-save functionality
   useEffect(() => {
-<<<<<<< HEAD
-    if (!autoSaveEnabled || !currentProjectName || !editorState) return;
-=======
     if (!autoSaveEnabled || !currentProjectId || !editorState || !isDbInitialized) return
->>>>>>> 3c442047
 
     const autoSaveTimer = setTimeout(async () => {
       try {
-<<<<<<< HEAD
-        storageAdapter.save(currentProjectName, editorState);
-=======
         await storageAdapter.save(currentProjectId, currentProjectName, editorState, projectTags)
->>>>>>> 3c442047
         // Show a very subtle auto-save notification
         toast.success('Auto-salvo', {
           description: 'Alterações salvas automaticamente',
@@ -1474,13 +1077,8 @@
       }
     }, 2000); // Auto-save after 2 seconds of inactivity
 
-<<<<<<< HEAD
-    return () => clearTimeout(autoSaveTimer);
-  }, [editorState, autoSaveEnabled, currentProjectName]);
-=======
     return () => clearTimeout(autoSaveTimer)
   }, [editorState, autoSaveEnabled, currentProjectId, currentProjectName, projectTags, isDbInitialized])
->>>>>>> 3c442047
 
   const handleSetStorageLimit = () => {
     const limitValue = newStorageLimit.trim();
@@ -1588,15 +1186,6 @@
                       className="flex items-center gap-2 px-2 py-1 rounded-md hover:bg-gray-100 dark:hover:bg-gray-800 transition-colors cursor-pointer"
                       disabled={!isDbInitialized}
                     >
-<<<<<<< HEAD
-                      <div className={`w-3 h-3 rounded-full ${autoSaveEnabled ? 'bg-green-500 animate-pulse' : 'bg-gray-400 dark:bg-gray-600'}`}></div>
-                      <span className={`text-sm font-medium ${autoSaveEnabled ? 'text-green-700 dark:text-green-400' : 'text-gray-500 dark:text-gray-300'}`}>
-                        {autoSaveEnabled ? 'Auto-save' : 'Manual'}
-                      </span>
-                    </button>
-                    <div className="h-4 w-px bg-gray-300 dark:bg-gray-700"></div>
-                    <h2 className="text-lg font-semibold text-gray-900 dark:text-gray-100">{currentProjectName || 'Untitled Project'}</h2>
-=======
                       <div
                         className={`w-3 h-3 rounded-full ${
                           autoSaveEnabled && isDbInitialized
@@ -1618,7 +1207,6 @@
                     <h2 className="text-lg font-semibold text-gray-900 dark:text-gray-100">
                       {currentProjectName || "Untitled Project"}
                     </h2>
->>>>>>> 3c442047
                   </div>
                   <div className="flex items-center gap-4 text-sm text-gray-500 dark:text-gray-300">
                     <div className="flex items-center gap-2">
@@ -1762,153 +1350,6 @@
 
                 <OpenProjectDialog
                   open={openDialogOpen}
-<<<<<<< HEAD
-                  onOpenChange={(open) => {
-                    setOpenDialogOpen(open);
-                  }}
-                >
-                  <DialogTrigger asChild>
-                    <Button variant="outline" size="sm" className="gap-2">
-                      <FolderOpen className="w-4 h-4" />
-                      Open
-                    </Button>
-                  </DialogTrigger>
-                  <DialogContent className="max-w-lg" onInteractOutside={(e) => e.preventDefault()}>
-                    <DialogHeader>
-                      <DialogTitle>{isFirstTime ? 'Welcome! Choose an Option' : 'Open Project'}</DialogTitle>
-                      {isFirstTime && <p className="text-sm text-muted-foreground">To get started, please open an existing project or create a new one.</p>}
-                    </DialogHeader>
-                    <div className="space-y-4">
-                      {isStorageNearLimit() && (
-                        <div className="p-3 bg-amber-50 border border-amber-200 rounded-lg mb-4">
-                          <div className="flex items-center gap-2 mb-1">
-                            <svg className="w-4 h-4 text-amber-600" fill="currentColor" viewBox="0 0 20 20">
-                              <path
-                                fillRule="evenodd"
-                                d="M8.257 3.099c.765-1.36 2.722-1.36 3.486 0l5.58 9.92c.75 1.334-.213 2.98-1.742 2.98H4.42c-1.53 0-2.493-1.646-1.743-2.98l5.58-9.92zM11 13a1 1 0 11-2 0 1 1 0 012 0zm-1-8a1 1 0 00-1 1v3a1 1 0 002 0V6a1 1 0 00-1-1z"
-                                clipRule="evenodd"
-                              />
-                            </svg>
-                            <span className="text-sm font-medium text-amber-800">Armazenamento quase cheio</span>
-                          </div>
-                          <p className="text-xs text-amber-700">
-                            Uso: {getStorageUsagePercentage().toFixed(1)}% ({formatStorageSize(totalStorageUsed)} de {storageLimit}MB). Criação de novos
-                            projetos bloqueada para preservar margem de salvamento.
-                          </p>
-                        </div>
-                      )}
-                      {savedProjects.length === 0 ? (
-                        <div className="text-center py-8">
-                          <FolderOpen className="w-12 h-12 text-gray-300 mx-auto mb-3" />
-                          <p className="text-sm text-gray-500">No saved projects found</p>
-                          <p className="text-xs text-gray-400 mt-1">Create your first project to get started</p>
-                        </div>
-                      ) : (
-                        <div className="space-y-2 max-h-80 overflow-y-auto">
-                          {savedProjects.map((projectName) => {
-                            const projectData = storageAdapter.load(projectName);
-                            const projectSize = projectData ? estimateSize(projectData) : 0;
-                            const isInMemory = memoryCache.current.has(projectName);
-
-                            return (
-                              <div key={projectName} className="flex items-center justify-between p-3 border rounded-lg hover:bg-gray-50 transition-colors">
-                                <div className="flex flex-col flex-1 min-w-0">
-                                  <div className="flex items-center gap-2 mb-1">
-                                    <span className="text-sm font-medium text-gray-900 truncate">{projectName}</span>
-                                    {isInMemory && (
-                                      <span className="inline-flex items-center px-2 py-0.5 rounded text-xs bg-amber-100 text-amber-800 flex-shrink-0">
-                                        Memory
-                                      </span>
-                                    )}
-                                  </div>
-                                  <div className="flex items-center gap-3 text-xs text-gray-500">
-                                    <span>{formatSize(projectSize)}</span>
-                                    <span>•</span>
-                                    <span>Last modified recently</span>
-                                  </div>
-                                </div>
-                                <div className="flex gap-1 ml-3">
-                                  <Button variant="ghost" size="sm" onClick={() => handleOpen(projectName)} className="text-blue-600 hover:text-blue-700">
-                                    Open
-                                  </Button>
-                                  <Button
-                                    variant="ghost"
-                                    size="sm"
-                                    onClick={() => handleConfirmDelete(projectName)}
-                                    className="text-red-600 hover:text-red-700"
-                                  >
-                                    <Trash2 className="w-4 h-4" />
-                                  </Button>
-                                </div>
-                              </div>
-                            );
-                          })}
-                        </div>
-                      )}
-                      <div className="flex justify-between items-center pt-4 border-t">
-                        {isStorageNearLimit() ? (
-                          <div className="flex flex-col">
-                            <Button variant="ghost" disabled className="gap-2 opacity-50 cursor-not-allowed">
-                              <svg className="w-4 h-4" fill="none" stroke="currentColor" viewBox="0 0 24 24">
-                                <path strokeLinecap="round" strokeLinejoin="round" strokeWidth={2} d="M12 4v16m8-8H4" />
-                              </svg>
-                              Novo Projeto
-                            </Button>
-                            <span className="text-xs text-red-600 mt-1">Armazenamento quase cheio ({getStorageUsagePercentage().toFixed(1)}%)</span>
-                          </div>
-                        ) : (
-                          <Button variant="ghost" onClick={() => setSaveAsDialogOpen(true)} className="gap-2">
-                            <svg className="w-4 h-4" fill="none" stroke="currentColor" viewBox="0 0 24 24">
-                              <path strokeLinecap="round" strokeLinejoin="round" strokeWidth={2} d="M12 4v16m8-8H4" />
-                            </svg>
-                            Novo Projeto
-                          </Button>
-                        )}
-                        <Button variant="outline" onClick={() => setOpenDialogOpen(false)} disabled={!currentProjectName}>
-                          Fechar
-                        </Button>
-                      </div>
-                    </div>
-                  </DialogContent>
-                </Dialog>
-
-                <Dialog open={deleteDialogOpen} onOpenChange={setDeleteDialogOpen}>
-                  <DialogContent className="max-w-sm">
-                    <DialogHeader>
-                      <DialogTitle className="text-center">Confirmar Exclusão</DialogTitle>
-                    </DialogHeader>
-                    <div className="space-y-4 py-3">
-                      <div className="flex flex-col items-center justify-center text-center">
-                        <div className="p-3 bg-red-100 rounded-full mb-3">
-                          <Trash2 className="w-6 h-6 text-red-600" />
-                        </div>
-                        <h3 className="text-lg font-medium">Excluir projeto?</h3>
-                        <p className="text-sm text-gray-500 mt-2 mb-3">
-                          Você está prestes a excluir <span className="font-semibold">{projectToDelete}</span>. Esta ação não pode ser desfeita.
-                        </p>
-                      </div>
-                      <div className="flex justify-between gap-3 pt-2">
-                        <Button variant="outline" className="flex-1" onClick={() => setDeleteDialogOpen(false)}>
-                          Cancelar
-                        </Button>
-                        <Button
-                          variant="destructive"
-                          className="flex-1"
-                          onClick={() => {
-                            if (projectToDelete) {
-                              handleDelete(projectToDelete);
-                              setDeleteDialogOpen(false);
-                              setProjectToDelete(null);
-                            }
-                          }}
-                        >
-                          Excluir
-                        </Button>
-                      </div>
-                    </div>
-                  </DialogContent>
-                </Dialog>
-=======
                   onOpenChange={setOpenDialogOpen}
                   isFirstTime={isFirstTime}
                   isDbInitialized={isDbInitialized}
@@ -1931,7 +1372,6 @@
                   totalStorageUsed={totalStorageUsed}
                   formatStorageSize={formatStorageSize}
                 />
->>>>>>> 3c442047
 
                 <Dialog open={showStorageLimitDialog} onOpenChange={setShowStorageLimitDialog}>
                   <DialogContent className="max-w-md">
