--- conflicted
+++ resolved
@@ -9,12 +9,6 @@
   // Check if the user is authenticated (either regular users or administrators)
   if (!session) redirect('/sign-in');
 
-<<<<<<< HEAD
-  // TODO: FIX IT later.
-  if (session.error === 'RefreshTokenError') redirect('/');
-
-=======
->>>>>>> 0d3148af
   return (
     <>
       <ErrorBoundaryProvider config={{ level: 'page', enableRetry: true, maxRetries: 3, reportToAnalytics: true, isolate: true }}>{children}</ErrorBoundaryProvider>
