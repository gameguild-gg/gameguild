<<<<<<< HEAD
import { NotFound } from '@/components/common/error/not-found';
import React from 'react';
=======
import React from 'react';
import { NotFound } from '@/components/common/errors/not-found';
>>>>>>> 0d3148af

export default async function Page(): Promise<React.JSX.Element> {
  return <NotFound />;
}<|MERGE_RESOLUTION|>--- conflicted
+++ resolved
@@ -1,10 +1,5 @@
-<<<<<<< HEAD
-import { NotFound } from '@/components/common/error/not-found';
-import React from 'react';
-=======
 import React from 'react';
 import { NotFound } from '@/components/common/errors/not-found';
->>>>>>> 0d3148af
 
 export default async function Page(): Promise<React.JSX.Element> {
   return <NotFound />;
