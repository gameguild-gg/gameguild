--- conflicted
+++ resolved
@@ -153,13 +153,8 @@
       ...props,
       id,
       open: true,
-<<<<<<< HEAD
-      onOpenChange: (open) => {
-        if (!open) dismiss();
-=======
       onOpenChange: (open: any) => {
         if (!open) dismiss()
->>>>>>> 6c84663e
       },
     },
   });
