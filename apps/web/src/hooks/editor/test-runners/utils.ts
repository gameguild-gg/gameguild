<<<<<<< HEAD
import type { TestCase } from './types';

/**
 * Format test output for display
 */
export function formatTestOutput(
  test: TestCase,
  result: {
    passed: boolean;
    error?: string;
    expected: unknown;
    actual: unknown;
  },
): string {
  if (result.passed) {
    return `✅ Test passed`;
  } else if (result.error) {
    return `❌ Error: ${result.error}`;
  } else {
    return `❌ Expected: ${JSON.stringify(result.expected)}, Actual: ${JSON.stringify(result.actual)}`;
  }
}

=======
>>>>>>> 6c84663e
/**
 * Deep equality comparison for objects and arrays
 */
export function deepEqual(a: unknown, b: unknown): boolean {
  if (a === b) return true;

  if (Array.isArray(a) && Array.isArray(b)) {
    if (a.length !== b.length) return false;
    for (let i = 0; i < a.length; i++) {
      if (!deepEqual(a[i], b[i])) return false;
    }
    return true;
  }

  if (typeof a === 'object' && a !== null && typeof b === 'object' && b !== null) {
    const keysA = Object.keys(a);
    const keysB = Object.keys(b);

    if (keysA.length !== keysB.length) return false;

    for (const key of keysA) {
      if (!keysB.includes(key)) return false;
      if (!deepEqual((a as Record<string, unknown>)[key], (b as Record<string, unknown>)[key])) return false;
    }

    return true;
  }

  return false;
}<|MERGE_RESOLUTION|>--- conflicted
+++ resolved
@@ -1,29 +1,3 @@
-<<<<<<< HEAD
-import type { TestCase } from './types';
-
-/**
- * Format test output for display
- */
-export function formatTestOutput(
-  test: TestCase,
-  result: {
-    passed: boolean;
-    error?: string;
-    expected: unknown;
-    actual: unknown;
-  },
-): string {
-  if (result.passed) {
-    return `✅ Test passed`;
-  } else if (result.error) {
-    return `❌ Error: ${result.error}`;
-  } else {
-    return `❌ Expected: ${JSON.stringify(result.expected)}, Actual: ${JSON.stringify(result.actual)}`;
-  }
-}
-
-=======
->>>>>>> 6c84663e
 /**
  * Deep equality comparison for objects and arrays
  */
