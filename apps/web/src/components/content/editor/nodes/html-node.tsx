'use client';

import { Button } from '@/components/ui/button';
import { Switch } from '@/components/ui/switch';
import { Textarea } from '@/components/ui/textarea';
import { useLexicalComposerContext } from '@lexical/react/LexicalComposerContext';
import DOMPurify from 'dompurify';
import { $getNodeByKey, DecoratorNode, SerializedLexicalNode } from 'lexical';
import { Code2, CornerDownLeft } from 'lucide-react';
import React, { useEffect, useRef, useState } from 'react';
import { EditorLoadingContext } from '../lexical-editor';

export interface HTMLData {
  content: string;
}

export interface SerializedHTMLNode extends SerializedLexicalNode {
  type: 'html';
  data: HTMLData;
  version: 1;
}

export class HTMLNode extends DecoratorNode<React.JSX.Element> {
  __data: HTMLData;

  constructor(data: HTMLData, key?: string) {
    super(key);
    this.__data = data;
  }

  static getType(): string {
    return 'html';
  }

  static clone(node: HTMLNode): HTMLNode {
    return new HTMLNode(node.__data, node.__key);
  }

  static importJSON(serializedNode: SerializedHTMLNode): HTMLNode {
    return new HTMLNode(serializedNode.data);
  }

  createDOM(): HTMLElement {
    return document.createElement('div');
  }

  updateDOM(): false {
    return false;
  }

  setData(data: HTMLData): void {
    this.__data = data;
  }

  exportJSON(): SerializedHTMLNode {
    return {
      ...super.exportJSON(),
      type: 'html',
      data: this.__data,
      version: 1,
    };
  }

  decorate(): React.JSX.Element {
    return <HTMLComponent data={this.__data} nodeKey={this.__key} />;
  }
}

interface HTMLComponentProps {
  data: HTMLData;
  nodeKey: string;
}

function autoCloseTag(content: string, position: number): { text: string; newPosition: number } | null {
  const beforeCursor = content.slice(0, position);
  const match = beforeCursor.match(/<(\w+)[^>]*$/);

  if (match) {
    const tagName = match[1];
    if (tagName && !['img', 'br', 'hr', 'input', 'meta', 'link'].includes(tagName.toLowerCase())) {
      const closingTag = `</${tagName}>`;
      return {
        text: closingTag,
        newPosition: position + closingTag.length,
      };
    }
  }

  return null;
}

function HTMLComponent({ data, nodeKey }: HTMLComponentProps) {
  const [editor] = useLexicalComposerContext();
  const isLoading = React.useContext(EditorLoadingContext);
  const [isEditing, setIsEditing] = useState(!data.content && !isLoading);
  const [content, setContent] = useState(data.content);
  const [autoClose, setAutoClose] = useState(true);
  const htmlRef = useRef<HTMLDivElement>(null);
  const textareaRef = useRef<HTMLTextAreaElement>(null);

  const handleClickOutside = (e: MouseEvent) => {
    if (htmlRef.current && !htmlRef.current.contains(e.target as Node)) {
      setIsEditing(false);
    }
  };

  useEffect(() => {
    if (isEditing) {
      document.addEventListener('mousedown', handleClickOutside);
      return () => document.removeEventListener('mousedown', handleClickOutside);
    }
  }, [isEditing]);

  const updateHTML = (newContent: string) => {
    editor.update(() => {
      const node = $getNodeByKey(nodeKey);
      if (node instanceof HTMLNode) {
        node.setData({ content: newContent });
      }
    });
  };

  const handleKeyDown = (e: React.KeyboardEvent<HTMLTextAreaElement>) => {
    if (e.key === 'Enter' && autoClose) {
      const result = autoCloseTag(content, e.currentTarget.selectionStart);
      if (result) {
        e.preventDefault();
        const newContent = content.slice(0, e.currentTarget.selectionStart) + result.text + content.slice(e.currentTarget.selectionStart);
        setContent(newContent);
        updateHTML(newContent);

        // Set cursor position after the closing tag
        setTimeout(() => {
          if (textareaRef.current) {
            textareaRef.current.selectionStart = result.newPosition;
            textareaRef.current.selectionEnd = result.newPosition;
          }
        }, 0);
      }
    }
  };

  const getPreviewContent = () => {
    const sanitizedHtml = DOMPurify.sanitize(content);
    // Only create full HTML document in client-side preview
    if (typeof window !== 'undefined') {
      return `
        <!DOCTYPE html>
        <html>
          <head>
            <base target="_blank">
            <meta charset="utf-8">
            <meta name="viewport" content="width=device-width, initial-scale=1">
          </head>
          <body>
            ${sanitizedHtml}
          </body>
        </html>
      `;
    }
    // Return just the content for server-side rendering
    return sanitizedHtml;
  };

  const placeholder = `<!DOCTYPE html>
<html>
<head>
  <style>
    .container {
      max-width: 600px;
      margin: 0 auto;
      padding: 20px;
      text-align: center;
      font-family: system-ui, sans-serif;
    }
    
    button {
      padding: 10px 20px;
      background: #0070f3;
      color: white;
      border: none;
      border-radius: 5px;
      cursor: pointer;
    }
    
    button:hover {
      background: #0051a2;
    }
  </style>
</head>
<body>
  <div class="container">
    <h1>Hello, World!</h1>
    <p>This is a sample HTML content with embedded CSS and JavaScript.</p>
    <button id="clickMe">Click Me!</button>
  </div>

  <script>
    document.getElementById('clickMe').addEventListener('click', () => {
      alert('Button clicked!')
    })
  </script>
</body>
</html>`;

  return (
    <div ref={htmlRef} className="my-0 relative group" onClick={() => setIsEditing(true)}>
      <div className="rounded-lg border bg-muted/20 p-2" onClick={() => setIsEditing(true)}>
        {isEditing ? (
          <div className="space-y-1">
            <div className="flex items-center justify-between">
              <div className="flex items-center gap-4">
                <div className="flex items-center gap-2 text-sm text-muted-foreground">
                  <Code2 className="h-4 w-4" />
                  HTML Editor
                </div>
                <div className="flex items-center gap-2">
                  <Switch checked={autoClose} onCheckedChange={setAutoClose} id="auto-close" />
                  <label htmlFor="auto-close" className="text-sm text-muted-foreground cursor-pointer">
                    Auto-close tags
                  </label>
                </div>
              </div>
              <Button variant="ghost" size="sm" onClick={() => setIsEditing(false)} disabled={!content}>
                Done
              </Button>
            </div>
            {autoClose && (
              <div className="flex items-center gap-2 text-sm text-muted-foreground bg-muted/50 p-2 rounded">
                <CornerDownLeft className="h-4 w-4" />
                Press Enter after opening tag to auto-close
              </div>
            )}
            <Textarea
              ref={textareaRef}
              value={content}
              onChange={(e) => {
                setContent(e.target.value);
                updateHTML(e.target.value);
              }}
              onKeyDown={handleKeyDown}
              placeholder={placeholder}
              className="min-h-[300px] resize-y font-mono text-sm"
            />
          </div>
        ) : (
<<<<<<< HEAD
          <div className="w-full bg-background rounded-md" onClick={() => setIsEditing(true)}>
            {content ? (
              <iframe
                srcDoc={getPreviewContent()}
                className="w-full rounded-md"
                style={{ height: content ? 'auto' : '0' }}
                sandbox="allow-scripts allow-popups allow-same-origin"
                title="HTML Preview"
              />
            ) : (
              'Click to edit HTML...'
            )}
=======
          <div className={cn('w-full bg-background rounded-md', !content && 'min-h-[2.5rem] flex items-center justify-center text-sm text-muted-foreground')}>
            {content ? <iframe srcDoc={getPreviewContent()} className="w-full rounded-md" style={{ height: content ? 'auto' : '0' }} sandbox="allow-scripts allow-popups allow-same-origin" title="HTML Preview" /> : 'Click to edit HTML...'}
>>>>>>> 0d3148af
          </div>
        )}
      </div>
    </div>
  );
}

export function $createHTMLNode(): HTMLNode {
  return new HTMLNode({
    content: '',
  });
}<|MERGE_RESOLUTION|>--- conflicted
+++ resolved
@@ -244,23 +244,8 @@
             />
           </div>
         ) : (
-<<<<<<< HEAD
-          <div className="w-full bg-background rounded-md" onClick={() => setIsEditing(true)}>
-            {content ? (
-              <iframe
-                srcDoc={getPreviewContent()}
-                className="w-full rounded-md"
-                style={{ height: content ? 'auto' : '0' }}
-                sandbox="allow-scripts allow-popups allow-same-origin"
-                title="HTML Preview"
-              />
-            ) : (
-              'Click to edit HTML...'
-            )}
-=======
           <div className={cn('w-full bg-background rounded-md', !content && 'min-h-[2.5rem] flex items-center justify-center text-sm text-muted-foreground')}>
             {content ? <iframe srcDoc={getPreviewContent()} className="w-full rounded-md" style={{ height: content ? 'auto' : '0' }} sandbox="allow-scripts allow-popups allow-same-origin" title="HTML Preview" /> : 'Click to edit HTML...'}
->>>>>>> 0d3148af
           </div>
         )}
       </div>
