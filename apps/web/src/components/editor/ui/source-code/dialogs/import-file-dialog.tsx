--- conflicted
+++ resolved
@@ -2,19 +2,11 @@
 
 import type React from 'react';
 
-<<<<<<< HEAD
-import { Button } from '@/components/ui/button';
-import { Dialog, DialogContent, DialogFooter, DialogHeader, DialogTitle } from '@/components/ui/dialog';
-import { Label } from '@/components/ui/label';
-import { Upload } from 'lucide-react';
-import { cn } from '@/lib/utils';
-=======
 import { Button } from "@/components/ui/button"
 import { Dialog, DialogContent, DialogFooter, DialogHeader, DialogTitle } from "@/components/ui/dialog"
 import { Label } from "@/components/ui/label"
 import { Upload } from "lucide-react"
 import { cn } from "@/lib/utils"
->>>>>>> 6c84663e
 
 interface ImportFileDialogProps {
   showImportDialog: boolean;
