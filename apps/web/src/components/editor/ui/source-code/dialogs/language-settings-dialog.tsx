'use client';

<<<<<<< HEAD
import { Label } from '@/components/ui/label';
import { Button } from '@/components/ui/button';
import { Switch } from '@/components/ui/switch';
import { useCallback, useEffect, useRef, useState } from 'react';
=======
import { Label } from "@/components/ui/label"
import { Button } from "@/components/ui/button"
import { Switch } from "@/components/ui/switch"
import { useState, useEffect, useCallback, useRef } from "react"
>>>>>>> 6c84663e

export interface LanguageSettingsDialogProps {
  showLanguagesDialog: boolean;
  setShowLanguagesDialog: (show: boolean) => void;
  allowedLanguages: Record<string, boolean>;
  setAllowedLanguages: (langs: Record<string, boolean>) => void;
  selectedLanguage: string;
  setSelectedLanguage: (lang: string) => void;
  getLanguageLabel: (lang: string) => string;
  updateSourceCode: (data: {
    allowedLanguages: Record<string, boolean>;
    isAutocompleteEnabled: boolean;
    activeEnvironments: Record<string, boolean>;
    initialFileLanguage?: string;
    selectedLanguage?: string;
  }) => void;
  isAutocompleteEnabled: boolean;
  setIsAutocompleteEnabled: (enabled: boolean) => void;
  isPreview?: boolean;
  isInitialSetup?: boolean;
  activeEnvironments: Record<string, boolean>;
  setActiveEnvironments: (envs: Record<string, boolean>) => void;
}

export function LanguageSettingsDialog({
  showLanguagesDialog,
  setShowLanguagesDialog,
  allowedLanguages,
  setAllowedLanguages,
  selectedLanguage,
  setSelectedLanguage,
  getLanguageLabel,
  updateSourceCode,
  isAutocompleteEnabled,
  setIsAutocompleteEnabled,
  isPreview = false,
  isInitialSetup = false,
  activeEnvironments,
  setActiveEnvironments,
}: LanguageSettingsDialogProps) {
  // Tab state
  const [activeTab, setActiveTab] = useState<'environment' | 'files' | 'settings'>('environment');
  const [isResetConfirmOpen, setIsResetConfirmOpen] = useState(false);

  // Ref to store initial allowed languages for comparison
  const initialAllowedLanguagesRef = useRef<Record<string, boolean> | null>(null);

  // Ref to track if the dialog has been opened before
  const wasDialogOpenBefore = useRef(false);

  // Estado separado para controlar ambientes ativos (independente dos arquivos)
  // const [activeEnvironments, setActiveEnvironments] = useState<Record<string, boolean>>({
  //   javascript: false,
  //   web: false,
  //   typescript: false,
  //   python: false,
  //   lua: false,
  //   cpp: false,
  //   c: false,
  // })

  // Define language groups for each environment
  const jsEnvLangs = ['javascript'];
  const webEnvLangs = ['javascript', 'html', 'css'];
  const tsEnvLangs = ['typescript', 'javascript'];
  const pythonEnvLangs = ['python'];
  const luaEnvLangs = ['lua'];
  const cppEnvLangs = ['cpp', 'cppheader', 'cheader'];
  const cEnvLangs = ['c', 'cheader'];

  // Helper function to get the main language for each environment
  const getMainLanguageForEnvironment = (envName: string): string => {
    switch (envName) {
      case 'javascript':
        return 'javascript';
      case 'web':
        return 'javascript'; // JS é a linguagem principal mesmo no ambiente web
      case 'typescript':
        return 'typescript';
      case 'python':
        return 'python';
      case 'lua':
        return 'lua';
      case 'cpp':
        return 'cpp';
      case 'c':
        return 'c';
      default:
        return 'txt';
    }
  };

  // All environment language groups
  const allEnvironments = {
    javascript: jsEnvLangs,
    web: webEnvLangs,
    typescript: tsEnvLangs,
    python: pythonEnvLangs,
    lua: luaEnvLangs,
    cpp: cppEnvLangs,
    c: cEnvLangs,
  };

  // Reset to first tab when dialog opens
  useEffect(() => {
    if (showLanguagesDialog && !wasDialogOpenBefore.current) {
      setActiveTab('environment');
      wasDialogOpenBefore.current = true;

      // Store initial settings for comparison
      if (allowedLanguages) {
        initialAllowedLanguagesRef.current = { ...allowedLanguages };
      }
    } else if (!showLanguagesDialog) {
      // Reset state when dialog is closed
      wasDialogOpenBefore.current = false;
    }
  }, [showLanguagesDialog, allowedLanguages]);

  // Helper function to check if at least one language would remain enabled
  const wouldAtLeastOneLanguageRemainEnabled = useCallback(
    (languageToToggle: string, newState: boolean) => {
      if (newState === true) return true;
      if (!allowedLanguages) return false;

      return Object.entries(allowedLanguages).some(([lang, isEnabled]) => lang !== languageToToggle && isEnabled);
    },
    [allowedLanguages],
  );

  // Helper function to check if any settings have changed
  const haveSettingsChanged = useCallback(() => {
    if (!initialAllowedLanguagesRef.current || !allowedLanguages) return false;

    for (const lang in allowedLanguages) {
      if (initialAllowedLanguagesRef.current[lang] !== allowedLanguages[lang]) {
        return true;
      }
    }

    return false;
  }, [allowedLanguages]);

  // Function to reset only the current tab
  const resetCurrentTab = useCallback(() => {
    try {
      if (activeTab === 'environment') {
        // Reset environments
        setActiveEnvironments({
          javascript: false,
          web: false,
          typescript: false,
          python: false,
          lua: false,
          cpp: false,
          c: false,
        });

        // Reset all languages to false, except txt
        if (setAllowedLanguages && allowedLanguages) {
          setAllowedLanguages((prev) => {
            const newState = { ...prev };
            Object.keys(newState).forEach((lang) => {
              newState[lang] = lang === 'txt';
            });
            return newState;
          });
        }

        // If the selected language is not txt, change to txt
        if (selectedLanguage !== 'txt' && setSelectedLanguage) {
          setSelectedLanguage('txt');
        }
      } else if (activeTab === 'files') {
        // Reset all languages to false, except txt
        if (setAllowedLanguages && allowedLanguages) {
          setAllowedLanguages((prev) => {
            const newState = { ...prev };
            Object.keys(newState).forEach((lang) => {
              newState[lang] = lang === 'txt';
            });
            return newState;
          });
        }

        // If the selected language is not txt, change to txt
        if (selectedLanguage !== 'txt' && setSelectedLanguage) {
          setSelectedLanguage('txt');
        }
      } else if (activeTab === 'settings') {
        // Reset autocomplete settings to default (true)
        if (setIsAutocompleteEnabled) {
          setIsAutocompleteEnabled(true);
        }
      }

      // Close the confirmation dialog
      setIsResetConfirmOpen(false);
    } catch (error) {
      console.error('Error resetting tab:', error);
      setIsResetConfirmOpen(false);
    }
  }, [activeTab, setAllowedLanguages, selectedLanguage, setSelectedLanguage, setIsAutocompleteEnabled, allowedLanguages]);

  // Adicione este useEffect após os outros useEffects existentes
  useEffect(() => {
    // Inicializa as linguagens como desabilitadas por padrão (exceto txt)
    if (isInitialSetup && allowedLanguages) {
      const initialLanguages = Object.keys(allowedLanguages).reduce(
        (acc, lang) => {
          acc[lang] = lang === 'txt'; // Apenas txt fica habilitado por padrão
          return acc;
        },
        {} as Record<string, boolean>,
      );

      setAllowedLanguages(initialLanguages);

      // Define txt como linguagem selecionada se não houver uma selecionada
      if (!selectedLanguage || selectedLanguage === '') {
        setSelectedLanguage('txt');
      }
    }
  }, [isInitialSetup, setAllowedLanguages, setSelectedLanguage]);

  // Don't render anything in preview mode or when dialog is not shown
  if (isPreview || !showLanguagesDialog) return null;

  // Don't render if required props are missing
  if (!allowedLanguages || !setAllowedLanguages) return null;

  return (
    <div className="absolute inset-0 bg-background/80 backdrop-blur-sm z-50 flex items-center justify-center" onClick={() => setShowLanguagesDialog(false)}>
      <div className="bg-background border rounded-lg shadow-lg p-3 w-[450px] flex flex-col" onClick={(e) => e.stopPropagation()}>
        <h3 className="text-lg font-medium mb-2">{isInitialSetup ? 'Initial Language Configuration' : 'Update Language Settings'}</h3>
        {isInitialSetup && (
          <p className="text-sm text-muted-foreground mb-3">
            Configure the available languages for this code environment. This configuration can be changed later.
          </p>
        )}
        {!isInitialSetup && <p className="text-sm text-muted-foreground mb-3">Update language settings for this code environment.</p>}

        {/* Tabs */}
        <div className="mb-3">
          <div className="flex relative">
            {/* Tab buttons with step indicators */}
            <button
              className={`relative z-10 px-4 py-2 font-medium text-sm flex items-center ${
                activeTab === 'environment'
                  ? 'text-primary'
                  : activeTab === 'files' || activeTab === 'settings'
                    ? 'text-muted-foreground'
                    : 'text-muted-foreground'
              }`}
              onClick={() => setActiveTab('environment')}
            >
              <div
                className={`flex items-center justify-center w-6 h-6 rounded-full mr-2 ${
                  activeTab === 'environment' ? 'bg-primary text-white' : 'bg-gray-200 text-gray-600'
                }`}
              >
                1
              </div>
              Environment
            </button>

            {/* Arrow connector */}
            <div className="flex items-center text-gray-400 mx-1">→</div>

            <button
              className={`relative z-10 px-4 py-2 font-medium text-sm flex items-center ${
                activeTab === 'files' ? 'text-primary' : activeTab === 'settings' ? 'text-muted-foreground' : 'text-muted-foreground'
              }`}
              onClick={() => setActiveTab('files')}
            >
              <div
                className={`flex items-center justify-center w-6 h-6 rounded-full mr-2 ${
                  activeTab === 'files' ? 'bg-primary text-white' : 'bg-gray-200 text-gray-600'
                }`}
              >
                2
              </div>
              Files
            </button>

            {/* Arrow connector */}
            <div className="flex items-center text-gray-400 mx-1">→</div>

            <button
              className={`relative z-10 px-4 py-2 font-medium text-sm flex items-center ${activeTab === 'settings' ? 'text-primary' : 'text-muted-foreground'}`}
              onClick={() => setActiveTab('settings')}
            >
              <div
                className={`flex items-center justify-center w-6 h-6 rounded-full mr-2 ${
                  activeTab === 'settings' ? 'bg-primary text-white' : 'bg-gray-200 text-gray-600'
                }`}
              >
                3
              </div>
              Settings
            </button>
          </div>
        </div>

        {/* Content container with fixed height */}
        <div className="h-[300px] overflow-y-auto mb-3">
          {activeTab === 'environment' && (
            <div className="grid grid-cols-1 gap-2">
              {/* Development Environments Section */}
              <div className="border rounded-md p-2">
                <div className="grid grid-cols-1 gap-3">
                  {/* JavaScript Environment */}
                  <div className="border-b pb-2">
                    <div className="flex items-center justify-between mb-2">
                      <Label htmlFor="env-javascript" className={`text-sm font-medium ${activeEnvironments.javascript ? 'font-bold text-primary' : ''}`}>
                        JavaScript Environment (Pure JS)
                      </Label>
                      <Switch
                        id="env-javascript"
                        checked={activeEnvironments.javascript}
                        onCheckedChange={(checked) => {
                          try {
                            if (checked) {
                              // Desativa todos os outros ambientes
                              setActiveEnvironments({
                                javascript: true,
                                web: false,
                                typescript: false,
                                python: false,
                                lua: false,
                                cpp: false,
                                c: false,
                              });

                              // Desativa todas as linguagens primeiro
                              setAllowedLanguages((prev) => {
                                const newState = { ...prev };
                                Object.keys(newState).forEach((lang) => {
                                  newState[lang] = lang === 'txt';
                                });
                                // Ativa apenas as linguagens do ambiente JavaScript
                                jsEnvLangs.forEach((lang) => {
                                  newState[lang] = true;
                                });
                                return newState;
                              });

                              // Define a linguagem principal como selecionada
                              const mainLanguage = getMainLanguageForEnvironment('javascript');
                              if (setSelectedLanguage) {
                                setSelectedLanguage(mainLanguage);
                              }
                            } else {
                              // Se está desmarcando, volta para o estado padrão (apenas txt)
                              setActiveEnvironments({
                                javascript: false,
                                web: false,
                                typescript: false,
                                python: false,
                                lua: false,
                                cpp: false,
                                c: false,
                              });

                              setAllowedLanguages((prev) => {
                                const newState = { ...prev };
                                Object.keys(newState).forEach((lang) => {
                                  newState[lang] = lang === 'txt';
                                });
                                return newState;
                              });

                              // Volta para txt quando desmarca
                              if (setSelectedLanguage) {
                                setSelectedLanguage('txt');
                              }
                            }
                          } catch (error) {
                            console.error('Error toggling JavaScript environment:', error);
                          }
                        }}
                      />
                    </div>
                  </div>

                  {/* Web Environment */}
                  <div className="border-b pb-2">
                    <div className="flex items-center justify-between mb-2">
                      <Label htmlFor="env-web" className={`text-sm font-medium ${activeEnvironments.web ? 'font-bold text-primary' : ''}`}>
                        Web Environment (HTML, CSS, JS)
                      </Label>
                      <Switch
                        id="env-web"
                        checked={activeEnvironments.web}
                        onCheckedChange={(checked) => {
                          try {
                            if (checked) {
                              setActiveEnvironments({
                                javascript: false,
                                web: true,
                                typescript: false,
                                python: false,
                                lua: false,
                                cpp: false,
                                c: false,
                              });

                              setAllowedLanguages((prev) => {
                                const newState = { ...prev };
                                Object.keys(newState).forEach((lang) => {
                                  newState[lang] = lang === 'txt';
                                });
                                webEnvLangs.forEach((lang) => {
                                  newState[lang] = true;
                                });
                                return newState;
                              });

                              // Define a linguagem principal como selecionada
                              const mainLanguage = getMainLanguageForEnvironment('web');
                              if (setSelectedLanguage) {
                                setSelectedLanguage(mainLanguage);
                              }
                            } else {
                              setActiveEnvironments({
                                javascript: false,
                                web: false,
                                typescript: false,
                                python: false,
                                lua: false,
                                cpp: false,
                                c: false,
                              });

                              setAllowedLanguages((prev) => {
                                const newState = { ...prev };
                                Object.keys(newState).forEach((lang) => {
                                  newState[lang] = lang === 'txt';
                                });
                                return newState;
                              });

                              // Volta para txt quando desmarca
                              if (setSelectedLanguage) {
                                setSelectedLanguage('txt');
                              }
                            }
                          } catch (error) {
                            console.error('Error toggling Web environment:', error);
                          }
                        }}
                      />
                    </div>
                  </div>

                  {/* TypeScript Environment */}
                  <div className="border-b pb-2">
                    <div className="flex items-center justify-between mb-2">
                      <Label htmlFor="env-typescript" className={`text-sm font-medium ${activeEnvironments.typescript ? 'font-bold text-primary' : ''}`}>
                        TypeScript Environment
                      </Label>
                      <Switch
                        id="env-typescript"
                        checked={activeEnvironments.typescript}
                        onCheckedChange={(checked) => {
                          try {
                            if (checked) {
                              setActiveEnvironments({
                                javascript: false,
                                web: false,
                                typescript: true,
                                python: false,
                                lua: false,
                                cpp: false,
                                c: false,
                              });

                              setAllowedLanguages((prev) => {
                                const newState = { ...prev };
                                Object.keys(newState).forEach((lang) => {
                                  newState[lang] = lang === 'txt';
                                });
                                tsEnvLangs.forEach((lang) => {
                                  newState[lang] = true;
                                });
                                return newState;
                              });

                              // Define a linguagem principal como selecionada
                              const mainLanguage = getMainLanguageForEnvironment('typescript');
                              if (setSelectedLanguage) {
                                setSelectedLanguage(mainLanguage);
                              }
                            } else {
                              setActiveEnvironments({
                                javascript: false,
                                web: false,
                                typescript: false,
                                python: false,
                                lua: false,
                                cpp: false,
                                c: false,
                              });

                              setAllowedLanguages((prev) => {
                                const newState = { ...prev };
                                Object.keys(newState).forEach((lang) => {
                                  newState[lang] = lang === 'txt';
                                });
                                return newState;
                              });

                              // Volta para txt quando desmarca
                              if (setSelectedLanguage) {
                                setSelectedLanguage('txt');
                              }
                            }
                          } catch (error) {
                            console.error('Error toggling TypeScript environment:', error);
                          }
                        }}
                      />
                    </div>
                  </div>

                  {/* Python Environment */}
                  <div className="border-b pb-2">
                    <div className="flex items-center justify-between mb-2">
                      <Label htmlFor="env-python" className={`text-sm font-medium ${activeEnvironments.python ? 'font-bold text-primary' : ''}`}>
                        Python Environment
                      </Label>
                      <Switch
                        id="env-python"
                        checked={activeEnvironments.python}
                        onCheckedChange={(checked) => {
                          try {
                            if (checked) {
                              setActiveEnvironments({
                                javascript: false,
                                web: false,
                                typescript: false,
                                python: true,
                                lua: false,
                                cpp: false,
                                c: false,
                              });

                              setAllowedLanguages((prev) => ({
                                ...Object.keys(prev).reduce(
                                  (acc, lang) => {
                                    acc[lang] = lang === 'txt' || lang === 'python';
                                    return acc;
                                  },
                                  {} as Record<string, boolean>,
                                ),
                              }));

                              // Define a linguagem principal como selecionada
                              const mainLanguage = getMainLanguageForEnvironment('python');
                              if (setSelectedLanguage) {
                                setSelectedLanguage(mainLanguage);
                              }
                            } else {
                              setActiveEnvironments({
                                javascript: false,
                                web: false,
                                typescript: false,
                                python: false,
                                lua: false,
                                cpp: false,
                                c: false,
                              });

                              setAllowedLanguages((prev) => {
                                const newState = { ...prev };
                                Object.keys(newState).forEach((lang) => {
                                  newState[lang] = lang === 'txt';
                                });
                                return newState;
                              });

                              // Volta para txt quando desmarca
                              if (setSelectedLanguage) {
                                setSelectedLanguage('txt');
                              }
                            }
                          } catch (error) {
                            console.error('Error toggling Python environment:', error);
                          }
                        }}
                      />
                    </div>
                  </div>

                  {/* Lua Environment */}
                  <div className="border-b pb-2">
                    <div className="flex items-center justify-between mb-2">
                      <Label htmlFor="env-lua" className={`text-sm font-medium ${activeEnvironments.lua ? 'font-bold text-primary' : ''}`}>
                        Lua Environment
                      </Label>
                      <Switch
                        id="env-lua"
                        checked={activeEnvironments.lua}
                        onCheckedChange={(checked) => {
                          try {
                            if (checked) {
                              setActiveEnvironments({
                                javascript: false,
                                web: false,
                                typescript: false,
                                python: false,
                                lua: true,
                                cpp: false,
                                c: false,
                              });

                              setAllowedLanguages((prev) => ({
                                ...Object.keys(prev).reduce(
                                  (acc, lang) => {
                                    acc[lang] = lang === 'txt' || lang === 'lua';
                                    return acc;
                                  },
                                  {} as Record<string, boolean>,
                                ),
                              }));

                              // Define a linguagem principal como selecionada
                              const mainLanguage = getMainLanguageForEnvironment('lua');
                              if (setSelectedLanguage) {
                                setSelectedLanguage(mainLanguage);
                              }
                            } else {
                              setActiveEnvironments({
                                javascript: false,
                                web: false,
                                typescript: false,
                                python: false,
                                lua: false,
                                cpp: false,
                                c: false,
                              });

                              setAllowedLanguages((prev) => {
                                const newState = { ...prev };
                                Object.keys(newState).forEach((lang) => {
                                  newState[lang] = lang === 'txt';
                                });
                                return newState;
                              });

                              // Volta para txt quando desmarca
                              if (setSelectedLanguage) {
                                setSelectedLanguage('txt');
                              }
                            }
                          } catch (error) {
                            console.error('Error toggling Lua environment:', error);
                          }
                        }}
                      />
                    </div>
                  </div>

                  {/* C++ Environment */}
                  <div className="border-b pb-2">
                    <div className="flex items-center justify-between mb-2">
                      <Label htmlFor="env-cpp" className={`text-sm font-medium ${activeEnvironments.cpp ? 'font-bold text-primary' : ''}`}>
                        C++ Environment
                      </Label>
                      <Switch
                        id="env-cpp"
                        checked={activeEnvironments.cpp}
                        onCheckedChange={(checked) => {
                          try {
                            if (checked) {
                              setActiveEnvironments({
                                javascript: false,
                                web: false,
                                typescript: false,
                                python: false,
                                lua: false,
                                cpp: true,
                                c: false,
                              });

                              setAllowedLanguages((prev) => {
                                const newState = { ...prev };
                                Object.keys(newState).forEach((lang) => {
                                  newState[lang] = lang === 'txt';
                                });
                                cppEnvLangs.forEach((lang) => {
                                  newState[lang] = true;
                                });
                                return newState;
                              });

                              // Define a linguagem principal como selecionada
                              const mainLanguage = getMainLanguageForEnvironment('cpp');
                              if (setSelectedLanguage) {
                                setSelectedLanguage(mainLanguage);
                              }
                            } else {
                              setActiveEnvironments({
                                javascript: false,
                                web: false,
                                typescript: false,
                                python: false,
                                lua: false,
                                cpp: false,
                                c: false,
                              });

                              setAllowedLanguages((prev) => {
                                const newState = { ...prev };
                                Object.keys(newState).forEach((lang) => {
                                  newState[lang] = lang === 'txt';
                                });
                                return newState;
                              });

                              // Volta para txt quando desmarca
                              if (setSelectedLanguage) {
                                setSelectedLanguage('txt');
                              }
                            }
                          } catch (error) {
                            console.error('Error toggling C++ environment:', error);
                          }
                        }}
                      />
                    </div>
                  </div>

                  {/* C Environment */}
                  <div className="border-b pb-2">
                    <div className="flex items-center justify-between mb-2">
                      <Label htmlFor="env-c" className={`text-sm font-medium ${activeEnvironments.c ? 'font-bold text-primary' : ''}`}>
                        C Environment
                      </Label>
                      <Switch
                        id="env-c"
                        checked={activeEnvironments.c}
                        onCheckedChange={(checked) => {
                          try {
                            if (checked) {
                              setActiveEnvironments({
                                javascript: false,
                                web: false,
                                typescript: false,
                                python: false,
                                lua: false,
                                cpp: false,
                                c: true,
                              });

                              setAllowedLanguages((prev) => {
                                const newState = { ...prev };
                                Object.keys(newState).forEach((lang) => {
                                  newState[lang] = lang === 'txt';
                                });
                                cEnvLangs.forEach((lang) => {
                                  newState[lang] = true;
                                });
                                return newState;
                              });

                              // Define a linguagem principal como selecionada
                              const mainLanguage = getMainLanguageForEnvironment('c');
                              if (setSelectedLanguage) {
                                setSelectedLanguage(mainLanguage);
                              }
                            } else {
                              setActiveEnvironments({
                                javascript: false,
                                web: false,
                                typescript: false,
                                python: false,
                                lua: false,
                                cpp: false,
                                c: false,
                              });

                              setAllowedLanguages((prev) => {
                                const newState = { ...prev };
                                Object.keys(newState).forEach((lang) => {
                                  newState[lang] = lang === 'txt';
                                });
                                return newState;
                              });

                              // Volta para txt quando desmarca
                              if (setSelectedLanguage) {
                                setSelectedLanguage('txt');
                              }
                            }
                          } catch (error) {
                            console.error('Error toggling C environment:', error);
                          }
                        }}
                      />
                    </div>
                  </div>
                </div>
              </div>
            </div>
          )}

          {/* Files Tab Content */}
          {activeTab === 'files' && (
            <div className="grid grid-cols-1 gap-2">
              {/* Individual Languages Section */}
              <div className="border rounded-md p-2">
                {isInitialSetup && (
                  <p className="text-xs text-muted-foreground mb-2">Individual file types are disabled by default. Enable the ones you need.</p>
                )}
                <div className="grid grid-cols-2 gap-1">
                  {Object.keys(allowedLanguages)
                    .filter((lang) => lang !== 'bash' && lang !== 'sh')
                    .map((lang) => (
                      <div key={lang} className="flex items-center justify-between">
                        <Label htmlFor={`lang-${lang}`} className={`text-xs ${allowedLanguages[lang] ? 'font-bold text-primary' : ''}`}>
                          {getLanguageLabel ? getLanguageLabel(lang) : lang}
                        </Label>
                        <Switch
                          id={`lang-${lang}`}
                          size="sm"
                          checked={allowedLanguages[lang]}
                          onCheckedChange={(checked) => {
                            try {
                              if (!checked && !wouldAtLeastOneLanguageRemainEnabled(lang, checked)) {
                                alert('At least one language must remain enabled.');
                                return;
                              }

                              setAllowedLanguages((prev) => {
                                const newState = { ...prev };
                                newState[lang] = checked;
                                return newState;
                              });

                              if (lang === selectedLanguage && !checked && setSelectedLanguage) {
                                const nextAvailable = Object.entries(allowedLanguages).find(([l, isEnabled]) => l !== lang && isEnabled);
                                if (nextAvailable) {
                                  setSelectedLanguage(nextAvailable[0]);
                                }
                              }
                            } catch (error) {
                              console.error('Error toggling language:', error);
                            }
                          }}
                        />
                      </div>
                    ))}
                </div>
              </div>
            </div>
          )}

          {/* Settings Tab Content */}
          {activeTab === 'settings' && (
            <div className="grid grid-cols-1 gap-2">
              {/* Autocomplete Toggle Section */}
              <div className="border rounded-md p-2">
                <div className="flex items-center justify-between">
                  <div>
                    <h4 className="text-sm font-medium">Code Autocomplete</h4>
                    <p className="text-xs text-muted-foreground">Enable/disable code suggestions</p>
                  </div>
                  <Switch
                    checked={isAutocompleteEnabled ?? true}
                    onCheckedChange={(checked) => {
                      try {
                        if (setIsAutocompleteEnabled) {
                          setIsAutocompleteEnabled(checked);
                        }
                      } catch (error) {
                        console.error('Error toggling autocomplete:', error);
                      }
                    }}
                    aria-label="Toggle autocomplete"
                  />
                </div>
              </div>
            </div>
          )}
        </div>

        {/* Reset Confirmation Dialog */}
        {isResetConfirmOpen && (
          <div className="absolute inset-0 bg-background/90 backdrop-blur-sm flex items-center justify-center z-10">
            <div className="bg-background border rounded-lg shadow-lg p-4 w-[350px]">
              <h4 className="text-lg font-medium mb-2">Confirm Reset</h4>
              <p className="text-sm text-muted-foreground mb-4">Are you sure you want to reset all settings? This action cannot be undone.</p>
              <div className="flex justify-end gap-2">
                <Button size="sm" variant="outline" onClick={() => setIsResetConfirmOpen(false)}>
                  Cancel
                </Button>
                <Button size="sm" variant="destructive" onClick={resetCurrentTab}>
                  Reset
                </Button>
              </div>
            </div>
          </div>
        )}

        <div className="flex justify-between mt-auto">
          <div className="flex gap-2">
            <Button
              size="sm"
              variant="outline"
              onClick={() => setIsResetConfirmOpen(true)}
              className="text-destructive border-destructive hover:bg-destructive/10"
            >
              Reset {activeTab === 'environment' ? 'Environments' : activeTab === 'files' ? 'Files' : 'Settings'}
            </Button>
          </div>

          <div className="flex gap-2">
            {activeTab !== 'settings' && (
              <Button
                size="sm"
                variant="outline"
                onClick={() => {
                  try {
                    if (activeTab === 'environment') {
                      setActiveTab('files');
                    } else if (activeTab === 'files') {
                      setActiveTab('settings');
                    }
                  } catch (error) {
                    console.error('Error changing tab:', error);
                  }
                }}
              >
                Next
              </Button>
            )}
            <Button
              size="sm"
              variant={haveSettingsChanged() ? 'default' : 'outline'}
              className={haveSettingsChanged() ? 'bg-primary text-primary-foreground' : ''}
              onClick={() => {
                try {
                  if (updateSourceCode) {
                    const finalSettings = { ...allowedLanguages };
                    if (!Object.values(finalSettings).some((enabled) => enabled)) {
                      finalSettings.txt = true;
                    }

                    // Determina qual ambiente está ativo para definir a linguagem do arquivo inicial
                    const activeEnv = Object.entries(activeEnvironments).find(([_, isActive]) => isActive);
                    const initialFileLanguage = activeEnv ? getMainLanguageForEnvironment(activeEnv[0]) : selectedLanguage;

                    updateSourceCode({
                      allowedLanguages: finalSettings,
                      isAutocompleteEnabled: isAutocompleteEnabled,
                      activeEnvironments: activeEnvironments,
                      initialFileLanguage: initialFileLanguage, // Nova propriedade para definir a linguagem do arquivo inicial
                      selectedLanguage: selectedLanguage, // Garante que a linguagem selecionada também seja passada
                    });
                  }
                  setShowLanguagesDialog(false);
                } catch (error) {
                  console.error('Error saving and closing dialog:', error);
                  setShowLanguagesDialog(false); // Still close the dialog
                }
              }}
            >
              {isInitialSetup ? 'Save & Continue' : 'Save & Close'}
            </Button>
          </div>
        </div>
      </div>
    </div>
  );
}<|MERGE_RESOLUTION|>--- conflicted
+++ resolved
@@ -1,16 +1,9 @@
 'use client';
 
-<<<<<<< HEAD
-import { Label } from '@/components/ui/label';
-import { Button } from '@/components/ui/button';
-import { Switch } from '@/components/ui/switch';
-import { useCallback, useEffect, useRef, useState } from 'react';
-=======
 import { Label } from "@/components/ui/label"
 import { Button } from "@/components/ui/button"
 import { Switch } from "@/components/ui/switch"
 import { useState, useEffect, useCallback, useRef } from "react"
->>>>>>> 6c84663e
 
 export interface LanguageSettingsDialogProps {
   showLanguagesDialog: boolean;
