--- conflicted
+++ resolved
@@ -1,20 +1,11 @@
 'use client';
 
-<<<<<<< HEAD
-import { Label } from '@/components/ui/label';
-import { Input } from '@/components/ui/input';
-import { Button } from '@/components/ui/button';
-import { Select, SelectContent, SelectItem, SelectTrigger, SelectValue } from '@/components/ui/select';
-import type { NewFileDialogProps } from '../types';
-import { useState } from 'react';
-=======
 import { Label } from "@/components/ui/label"
 import { Input } from "@/components/ui/input"
 import { Button } from "@/components/ui/button"
 import { Select, SelectContent, SelectItem, SelectTrigger, SelectValue } from "@/components/ui/select"
 import type { NewFileDialogProps } from "../types"
 import { useState } from "react"
->>>>>>> 6c84663e
 
 // export interface NewFileDialogProps {
 //   showFileDialog: boolean;
