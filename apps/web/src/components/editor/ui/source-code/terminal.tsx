--- conflicted
+++ resolved
@@ -1,4 +1,3 @@
-<<<<<<< HEAD
 'use client';
 
 import type React from 'react';
@@ -12,12 +11,6 @@
 import { cn } from '@/lib/utils';
 import { Button } from '@/components/ui/button';
 import { Dialog, DialogContent, DialogDescription, DialogFooter, DialogHeader, DialogTitle } from '@/components/ui/dialog';
-=======
-"use client"
-
-import type React from "react"
-import type { ProgrammingLanguage } from "./types"
-
 import {
   Play,
   X,
@@ -43,7 +36,6 @@
   DialogHeader,
   DialogTitle,
 } from "@/components/ui/dialog"
->>>>>>> 6c84663e
 import {
   DEFAULT_FIRST_CODE_TEMPLATES,
   DEFAULT_SECOND_CODE_TEMPLATES,
@@ -55,18 +47,6 @@
 // Declare global types for our custom window properties
 declare global {
   interface Window {
-<<<<<<< HEAD
-    __currentTestIndex: number;
-    __awaitingPromptInput: boolean;
-    __awaitingConfirmInput: boolean;
-    __awaitingAlertAck: boolean;
-    __promptMessage: string;
-    __confirmMessage: string;
-    __alertMessage: string;
-    promptCallback: ((value: string) => void) | null;
-    confirmCallback: ((value: string) => void) | null;
-    alertCallback: (() => void) | null;
-=======
     __currentTestIndex: number
     __awaitingPromptInput: boolean
     __awaitingConfirmInput: boolean
@@ -77,7 +57,6 @@
     promptCallback: ((value: string) => void)
     confirmCallback: ((value: string) => void)
     alertCallback: (() => void)
->>>>>>> 6c84663e
   }
 }
 
@@ -158,11 +137,7 @@
   isOpen,
   setIsOpen,
   onSelect,
-<<<<<<< HEAD
-  defaultValue = '',
-=======
   defaultValue,
->>>>>>> 6c84663e
   hasCustomTest = false,
   hasFunctionTest = false,
   hasConsoleTest = false,
@@ -635,9 +610,6 @@
     if (!testCase) return;
 
     // Create a new object for the custom code if it doesn't exist or is a string
-<<<<<<< HEAD
-    let updatedCode: Record<ProgrammingLanguage, string> = {};
-=======
     let updatedCode: Record<ProgrammingLanguage, string> = {
       javascript: "",
       typescript: "",
@@ -648,7 +620,6 @@
       h: "",
       hpp: ""
     }
->>>>>>> 6c84663e
 
     // If it's already an object, use it as the base
     if (testCase[codeType] && typeof testCase[codeType] === 'object') {
@@ -709,9 +680,6 @@
     if (!testCase) return;
 
     // Create a new object for the test-specific code if it doesn't exist or is a string
-<<<<<<< HEAD
-    let updatedCode: Record<ProgrammingLanguage, string> = {};
-=======
     let updatedCode: Record<ProgrammingLanguage, string> = {
       javascript: "",
       typescript: "",
@@ -722,7 +690,6 @@
       h: "",
       hpp: ""
     }
->>>>>>> 6c84663e
 
     // If it's already an object, use it as the base
     if (testCase[codeType] && typeof testCase[codeType] === 'object') {
