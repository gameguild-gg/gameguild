--- conflicted
+++ resolved
@@ -46,13 +46,8 @@
 
   const setShowDeleteConfirmDialog = externalSetShowDeleteConfirmDialog || setLocalShowDeleteConfirmDialog;
 
-<<<<<<< HEAD
-  const visibleFiles = isEditing ? files : files.filter((file) => file.isVisible && file.readOnlyState !== 'hidden');
-  const activeFile = files.find((file) => file.id === activeFileId) || files[0];
-=======
   const visibleFiles = isEditing ? files : files.filter((file: { isVisible: any; readOnlyState: string }) => file.isVisible && file.readOnlyState !== "hidden")
   const activeFile = files.find((file: { id: any }) => file.id === activeFileId) || files[0]
->>>>>>> 6c84663e
 
   // Determine if the File button should be shown in read mode
   const showFileButtonInReadMode = showBasicFileActionsInReadMode || showFilePropertiesInReadMode;
