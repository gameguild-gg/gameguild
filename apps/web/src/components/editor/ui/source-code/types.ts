--- conflicted
+++ resolved
@@ -61,17 +61,6 @@
   testCases: Record<
     string,
     {
-<<<<<<< HEAD
-      type: 'simple' | 'inout' | 'predicate' | 'custom' | 'function';
-      input?: string;
-      expectedOutput?: string;
-      args?: any[];
-      expectedReturn?: any[];
-      predicate?: string;
-      customCode?: string;
-      customCodeFirst?: string | Record<ProgrammingLanguage, string>;
-      customCodeSecond?: string | Record<ProgrammingLanguage, string>;
-=======
       type: "custom" | "function" | "console"
       input?: string
       expectedOutput?: string
@@ -81,24 +70,12 @@
       customCode?: string
       customCodeFirst?: string | Record<ProgrammingLanguage, string>
       customCodeSecond?: string | Record<ProgrammingLanguage, string>
->>>>>>> 6c84663e
     }[]
   >;
   setTestCases: (
     cases: Record<
       string,
       {
-<<<<<<< HEAD
-        type: 'simple' | 'inout' | 'predicate' | 'custom' | 'function';
-        input?: string;
-        expectedOutput?: string;
-        args?: any[];
-        expectedReturn?: any[];
-        predicate?: string;
-        customCode?: string;
-        customCodeFirst?: string | Record<ProgrammingLanguage, string>;
-        customCodeSecond?: string | Record<ProgrammingLanguage, string>;
-=======
         type: "custom" | "function" | "console"
         input?: string
         expectedOutput?: string
@@ -108,7 +85,6 @@
         customCode?: string
         customCodeFirst?: string | Record<ProgrammingLanguage, string>
         customCodeSecond?: string | Record<ProgrammingLanguage, string>
->>>>>>> 6c84663e
       }[]
     >,
   ) => void;
