<<<<<<< HEAD
'use client';

import type React from 'react';
import { useEffect, useRef, useState } from 'react';
import Editor, { useMonaco } from '@monaco-editor/react';
import { GripVertical } from 'lucide-react';
import { cn } from '@/lib/utils';
import { PythonLanguageService } from './python/python-language-service';
import { LuaLanguageService } from './lua/lua-language-service';
import { CLanguageService } from './c/c-language-service';
import { CppLanguageService } from './cpp/cpp-language-service';
import { XMLLanguageService } from './xml/xml-language-service';
import { YAMLLanguageService } from './yaml/yaml-language-service';
=======
"use client"

import type React from "react"

import { useRef, useEffect, useState } from "react"
import Editor, { useMonaco } from "@monaco-editor/react"
import { GripVertical } from "lucide-react"
import { cn } from "@/lib/utils"
import { PythonLanguageService } from "./python/python-language-service"
import { LuaLanguageService } from "./lua/lua-language-service"
import { CLanguageService } from "./c/c-language-service"
import { CppLanguageService } from "./cpp/cpp-language-service"
import { XMLLanguageService } from "./xml/xml-language-service"
import { YAMLLanguageService } from "./yaml/yaml-language-service"
import { editor } from "monaco-editor"
>>>>>>> 6c84663e

export interface CodeEditorProps {
  codeEditorHeight: number;
  activeFileLanguage: string;
  activeFileContent: string;
  isDarkTheme: boolean;
  readonly: boolean;
  isEditing: boolean;
  updateActiveFileContent: (content: string) => void;
  handleCodeEditorResize: (e: React.MouseEvent, startY: number) => void;
  onEditorMount?: (editor: any, monaco: any) => void;
  isAutocompleteEnabled?: boolean;
}

export function CodeEditor({
  codeEditorHeight,
  activeFileLanguage,
  activeFileContent,
  isDarkTheme,
  readonly,
  isEditing,
  updateActiveFileContent,
  handleCodeEditorResize,
  onEditorMount,
  isAutocompleteEnabled,
}: CodeEditorProps) {
  const editorRef = useRef<any>(null);
  const monaco = useMonaco();
  const [isPythonEnabled, setIsPythonEnabled] = useState(false);
  const [isLuaEnabled, setIsLuaEnabled] = useState(false);
  const [isCEnabled, setIsCEnabled] = useState(false);
  const [isCppEnabled, setIsCppEnabled] = useState(false);
  const [isXMLEnabled, setIsXMLEnabled] = useState(false);
  const [isYAMLEnabled, setIsYAMLEnabled] = useState(false);
  const [isCHeaderEnabled, setIsCHeaderEnabled] = useState(false);
  const [isCppHeaderEnabled, setIsCppHeaderEnabled] = useState(false);

  useEffect(() => {
    if (editorRef.current) {
      editorRef.current.layout();
    }
  }, [codeEditorHeight]);

  useEffect(() => {
    if (editorRef.current) {
      editorRef.current.updateOptions({ readOnly: readonly });
    }
  }, [readonly]);

  useEffect(() => {
    if (editorRef.current) {
      editorRef.current.updateOptions({ theme: isDarkTheme ? 'vs-dark' : 'vs-light' });
    }
  }, [isDarkTheme]);

  useEffect(() => {
    if (editorRef.current && monaco) {
      const model = editorRef.current.getModel();
      if (model) {
        // For language-specific files, use the selected language
        // For regular files, use the file's language property
        const editorLanguage =
          activeFileLanguage === 'javascript' ||
          activeFileLanguage === 'typescript' ||
          activeFileLanguage === 'python' ||
          activeFileLanguage === 'lua' ||
          activeFileLanguage === 'c' ||
          activeFileLanguage === 'cpp' ||
          activeFileLanguage === 'cheader' ||
          activeFileLanguage === 'cppheader' ||
          activeFileLanguage === 'xml' ||
          activeFileLanguage === 'yaml'
            ? activeFileLanguage
            : 'plaintext';

        console.log(`Setting Monaco editor language to: ${editorLanguage}`);
        monaco.editor.setModelLanguage(model, editorLanguage);

        // Enable language services if needed
        setIsPythonEnabled(editorLanguage === 'python');
        setIsLuaEnabled(editorLanguage === 'lua');
        setIsCEnabled(editorLanguage === 'c');
        setIsCppEnabled(editorLanguage === 'cpp');
        setIsXMLEnabled(editorLanguage === 'xml');
        setIsYAMLEnabled(editorLanguage === 'yaml');
        setIsCHeaderEnabled(editorLanguage === 'cheader');
        setIsCppHeaderEnabled(editorLanguage === 'cppheader');
      }
    }
  }, [activeFileLanguage, monaco]);

  const handleEditorWillMount = (monaco: any) => {
    // here is the place to define custom languages and editor themes
  };

  const handleEditorDidMount = (editor: editor.IStandaloneCodeEditor, monaco: typeof import('monaco-editor')) => {
    editorRef.current = editor;

    // Set the language explicitly when the editor mounts
    const editorLanguage =
      activeFileLanguage === 'javascript' ||
      activeFileLanguage === 'typescript' ||
      activeFileLanguage === 'python' ||
      activeFileLanguage === 'lua' ||
      activeFileLanguage === 'c' ||
      activeFileLanguage === 'cpp' ||
      activeFileLanguage === 'cheader' ||
      activeFileLanguage === 'cppheader' ||
      activeFileLanguage === 'xml' ||
      activeFileLanguage === 'yaml'
        ? activeFileLanguage
        : 'plaintext';

    console.log(`Initial Monaco editor language set to: ${editorLanguage}`);
    monaco.editor.setModelLanguage(editor.getModel()!, editorLanguage);

    // Apply autocomplete settings
    editor.updateOptions({
      quickSuggestions: isAutocompleteEnabled !== false,
      suggestOnTriggerCharacters: isAutocompleteEnabled !== false,
      acceptSuggestionOnEnter: isAutocompleteEnabled !== false ? 'on' : 'off',
      tabCompletion: isAutocompleteEnabled !== false ? 'on' : 'off',
      snippetSuggestions: isAutocompleteEnabled !== false ? 'inline' : 'none',
    });

    // Enable language services if needed
    setIsPythonEnabled(editorLanguage === 'python');
    setIsLuaEnabled(editorLanguage === 'lua');
    setIsCEnabled(editorLanguage === 'c');
    setIsCppEnabled(editorLanguage === 'cpp');
    setIsXMLEnabled(editorLanguage === 'xml');
    setIsYAMLEnabled(editorLanguage === 'yaml');
    setIsCHeaderEnabled(editorLanguage === 'cheader');
    setIsCppHeaderEnabled(editorLanguage === 'cppheader');

    // Add a listener for language changes
    editor.onDidChangeModelLanguage((e) => {
      console.log(`Language changed to: ${e.newLanguage}`);
      setIsPythonEnabled(e.newLanguage === 'python');
      setIsLuaEnabled(e.newLanguage === 'lua');
      setIsCEnabled(e.newLanguage === 'c');
      setIsCppEnabled(e.newLanguage === 'cpp');
      setIsXMLEnabled(e.newLanguage === 'xml');
      setIsYAMLEnabled(e.newLanguage === 'yaml');
      setIsCHeaderEnabled(e.newLanguage === 'cheader');
      setIsCppHeaderEnabled(e.newLanguage === 'cppheader');
    });

    onEditorMount?.(editor, monaco);
  };

  const handleChange = (value: string | undefined) => {
    if (value && !readonly) {
      updateActiveFileContent(value);
    }
  };

  useEffect(() => {
    if (editorRef.current) {
      editorRef.current.updateOptions({
        quickSuggestions: isAutocompleteEnabled !== false,
        suggestOnTriggerCharacters: isAutocompleteEnabled !== false,
        acceptSuggestionOnEnter: isAutocompleteEnabled !== false ? 'on' : 'off',
        tabCompletion: isAutocompleteEnabled !== false ? 'on' : 'off',
        snippetSuggestions: isAutocompleteEnabled !== false ? 'inline' : 'none',
      });
    }
  }, [isAutocompleteEnabled]);

  return (
    <div className="monaco-editor-container">
      <Editor
        height={`${codeEditorHeight}px`}
        language={activeFileLanguage}
        theme={isDarkTheme ? 'vs-dark' : 'vs-light'}
        value={activeFileContent}
        options={{
          wordWrap: 'on',
          minimap: { enabled: false },
          readOnly: readonly,
          fontSize: 14,
          scrollBeyondLastLine: false,
          automaticLayout: true,
          quickSuggestions: isAutocompleteEnabled !== false,
          suggestOnTriggerCharacters: isAutocompleteEnabled !== false,
          acceptSuggestionOnEnter: isAutocompleteEnabled !== false ? 'on' : 'off',
          tabCompletion: isAutocompleteEnabled !== false ? 'on' : 'off',
          snippetSuggestions: isAutocompleteEnabled !== false ? 'inline' : 'none',
        }}
        beforeMount={handleEditorWillMount}
        onMount={handleEditorDidMount}
        onChange={handleChange}
      />
      {/* Python language service */}
      {monaco && editorRef.current && <PythonLanguageService monaco={monaco} editor={editorRef.current} code={activeFileContent} enabled={isPythonEnabled} />}
      {/* Lua language service */}
      {monaco && editorRef.current && <LuaLanguageService monaco={monaco} editor={editorRef.current} code={activeFileContent} enabled={isLuaEnabled} />}
      {/* C language service */}
      {monaco && editorRef.current && <CLanguageService monaco={monaco} editor={editorRef.current} code={activeFileContent} enabled={isCEnabled} />}
      {/* C++ language service */}
      {monaco && editorRef.current && <CppLanguageService monaco={monaco} editor={editorRef.current} code={activeFileContent} enabled={isCppEnabled} />}
      {/* XML language service */}
      {monaco && editorRef.current && <XMLLanguageService monaco={monaco} editor={editorRef.current} code={activeFileContent} enabled={isXMLEnabled} />}
      {/* YAML language service */}
      {monaco && editorRef.current && <YAMLLanguageService monaco={monaco} editor={editorRef.current} code={activeFileContent} enabled={isYAMLEnabled} />}
      {/* Add drag handle for resizing */}
      <div
        className={cn('h-1 cursor-ns-resize flex items-center justify-center border-t', isDarkTheme ? 'bg-gray-800' : 'bg-gray-200')}
        onMouseDown={(e) => handleCodeEditorResize(e, e.clientY)}
      >
        <GripVertical className={cn('h-3 w-3', isDarkTheme ? 'text-gray-600' : 'text-gray-400')} />
      </div>
    </div>
  );
}<|MERGE_RESOLUTION|>--- conflicted
+++ resolved
@@ -1,4 +1,3 @@
-<<<<<<< HEAD
 'use client';
 
 import type React from 'react';
@@ -12,10 +11,6 @@
 import { CppLanguageService } from './cpp/cpp-language-service';
 import { XMLLanguageService } from './xml/xml-language-service';
 import { YAMLLanguageService } from './yaml/yaml-language-service';
-=======
-"use client"
-
-import type React from "react"
 
 import { useRef, useEffect, useState } from "react"
 import Editor, { useMonaco } from "@monaco-editor/react"
@@ -28,7 +23,6 @@
 import { XMLLanguageService } from "./xml/xml-language-service"
 import { YAMLLanguageService } from "./yaml/yaml-language-service"
 import { editor } from "monaco-editor"
->>>>>>> 6c84663e
 
 export interface CodeEditorProps {
   codeEditorHeight: number;
