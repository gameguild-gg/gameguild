'use client';

import { useEffect } from 'react';
import type { editor } from 'monaco-editor';

interface CHeaderSyntaxHighlighterProps {
  monaco: typeof import('monaco-editor') | null;
  editor: editor.IStandaloneCodeEditor | null;
}

export function CHeaderSyntaxHighlighter({ monaco, editor }: CHeaderSyntaxHighlighterProps) {
<<<<<<< HEAD
  useEffect(() => {
    if (!monaco || !editor) return;

    // Register C Header language if not already registered
    const languages = monaco.languages.getLanguages();
    const cHeaderLanguage = languages.find((lang) => lang.id === 'cheader');

    if (!cHeaderLanguage) {
      console.log('Registering C Header language');

      // Define C Header tokens and syntax highlighting rules
      monaco.languages.register({ id: 'cheader' });

      monaco.languages.setMonarchTokensProvider('cheader', {
        defaultToken: 'invalid',
        tokenPostfix: '.cheader',

        keywords: [
          'auto',
          'break',
          'case',
          'char',
          'const',
          'continue',
          'default',
          'do',
          'double',
          'else',
          'enum',
          'extern',
          'float',
          'for',
          'goto',
          'if',
          'int',
          'long',
          'register',
          'return',
          'short',
          'signed',
          'sizeof',
          'static',
          'struct',
          'switch',
          'typedef',
          'union',
          'unsigned',
          'void',
          'volatile',
          'while',
          '_Alignas',
          '_Alignof',
          '_Atomic',
          '_Bool',
          '_Complex',
          '_Generic',
          '_Imaginary',
          '_Noreturn',
          '_Static_assert',
          '_Thread_local',
          'inline',
          'restrict',
        ],

        typeKeywords: [
          'bool',
          'complex',
          'imaginary',
          'FILE',
          'size_t',
          'time_t',
          'wchar_t',
          'int8_t',
          'int16_t',
          'int32_t',
          'int64_t',
          'uint8_t',
          'uint16_t',
          'uint32_t',
          'uint64_t',
          'intptr_t',
          'uintptr_t',
          'ptrdiff_t',
        ],

        operators: [
          '=',
          '>',
          '<',
          '!',
          '~',
          '?',
          ':',
          '==',
          '<=',
          '>=',
          '!=',
          '&&',
          '||',
          '++',
          '--',
          '+',
          '-',
          '*',
          '/',
          '&',
          '|',
          '^',
          '%',
          '<<',
          '>>',
          '+=',
          '-=',
          '*=',
          '/=',
          '&=',
          '|=',
          '^=',
          '%=',
          '<<=',
          '>>=',
        ],

        symbols: /[=><!~?:&|+\-*/^%]+/,

        escapes: /\\(?:[abfnrtv\\"']|x[0-9A-Fa-f]{1,4}|u[0-9A-Fa-f]{4}|U[0-9A-Fa-f]{8})/,

        // The main tokenizer for our languages
        tokenizer: {
          root: [
            // preprocessor directives
            [/^\s*#\s*\w+/, 'keyword.directive'],

            // identifiers and keywords
            [
              /[a-zA-Z_]\w*/,
              {
                cases: {
                  '@keywords': 'keyword',
                  '@typeKeywords': 'type',
                  '@default': 'identifier',
                },
              },
            ],

            // whitespace
            { include: '@whitespace' },

            // delimiters and operators
            [/[{}()[\]]/, '@brackets'],
            [/[<>](?!@symbols)/, '@brackets'],
            [
              /@symbols/,
              {
                cases: {
                  '@operators': 'operator',
                  '@default': '',
                },
              },
            ],

            // numbers
            [/\d*\.\d+([eE][-+]?\d+)?/, 'number.float'],
            [/0[xX][0-9a-fA-F]+/, 'number.hex'],
            [/\d+/, 'number'],

            // delimiter: after number because of .\d floats
            [/[;,.]/, 'delimiter'],

            // strings
            [/"([^"\\]|\\.)*$/, 'string.invalid'], // non-terminated string
            [/"/, { token: 'string.quote', bracket: '@open', next: '@string' }],

            // characters
            [/'[^\\']'/, 'string'],
            [/(')(@escapes)(')/, ['string', 'string.escape', 'string']],
            [/'/, 'string.invalid'],
          ],

          comment: [
            [/[^/*]+/, 'comment'],
            [/\/\*/, 'comment', '@push'], // nested comment
            ['\\*/', 'comment', '@pop'],
            [/[/*]/, 'comment'],
          ],

          string: [
            [/[^\\"]+/, 'string'],
            [/@escapes/, 'string.escape'],
            [/\\./, 'string.escape.invalid'],
            [/"/, { token: 'string.quote', bracket: '@close', next: '@pop' }],
          ],

          whitespace: [
            [/[ \t\r\n]+/, 'white'],
            [/\/\*/, 'comment', '@comment'],
            [/\/\/.*$/, 'comment'],
          ],
        },
      });
    }

    // Set the language for the current model if it's C Header
    const model = editor.getModel();
    if (model && model.getLanguageId() === 'cheader') {
      monaco.editor.setModelLanguage(model, 'cheader');
    }

    return () => {
      // Cleanup if needed
    };
  }, [monaco, editor]);

  return null;
=======
 useEffect(() => {
   if (!monaco || !editor) return

   // Register C Header language if not already registered
   const languages = monaco.languages.getLanguages()
   const cHeaderLanguage = languages.find((lang) => lang.id === "cheader")

   if (!cHeaderLanguage) {
     console.log("Registering C Header language")

     // Define C Header tokens and syntax highlighting rules
     monaco.languages.register({ id: "cheader" })

     monaco.languages.setMonarchTokensProvider("cheader", {
       defaultToken: "invalid",
       tokenPostfix: ".cheader",

       keywords: [
         "auto",
         "break",
         "case",
         "char",
         "const",
         "continue",
         "default",
         "do",
         "double",
         "else",
         "enum",
         "extern",
         "float",
         "for",
         "goto",
         "if",
         "int",
         "long",
         "register",
         "return",
         "short",
         "signed",
         "sizeof",
         "static",
         "struct",
         "switch",
         "typedef",
         "union",
         "unsigned",
         "void",
         "volatile",
         "while",
         "_Alignas",
         "_Alignof",
         "_Atomic",
         "_Bool",
         "_Complex",
         "_Generic",
         "_Imaginary",
         "_Noreturn",
         "_Static_assert",
         "_Thread_local",
         "inline",
         "restrict",
       ],

       typeKeywords: [
         "bool",
         "complex",
         "imaginary",
         "FILE",
         "size_t",
         "time_t",
         "wchar_t",
         "int8_t",
         "int16_t",
         "int32_t",
         "int64_t",
         "uint8_t",
         "uint16_t",
         "uint32_t",
         "uint64_t",
         "intptr_t",
         "uintptr_t",
         "ptrdiff_t",
       ],

       operators: [
         "=",
         ">",
         "<",
         "!",
         "~",
         "?",
         ":",
         "==",
         "<=",
         ">=",
         "!=",
         "&&",
         "||",
         "++",
         "--",
         "+",
         "-",
         "*",
         "/",
         "&",
         "|",
         "^",
         "%",
         "<<",
         ">>",
         "+=",
         "-=",
         "*=",
         "/=",
         "&=",
         "|=",
         "^=",
         "%=",
         "<<=",
         ">>=",
       ],

       symbols: /[=><!~?:&|+\-*/^%]+/,

       escapes: /\\(?:[abfnrtv\\"']|x[0-9A-Fa-f]{1,4}|u[0-9A-Fa-f]{4}|U[0-9A-Fa-f]{8})/,

       // The main tokenizer for our languages
       tokenizer: {
         root: [
           // preprocessor directives
           [/^\s*#\s*\w+/, "keyword.directive"],

           // identifiers and keywords
           [
             /[a-zA-Z_]\w*/,
             {
               cases: {
                 "@keywords": "keyword",
                 "@typeKeywords": "type",
                 "@default": "identifier",
               },
             },
           ],

           // whitespace
           { include: "@whitespace" },

           // delimiters and operators
           [/[{}()[\]]/, "@brackets"],
           [/[<>](?!@symbols)/, "@brackets"],
           [
             /@symbols/,
             {
               cases: {
                 "@operators": "operator",
                 "@default": "",
               },
             },
           ],

           // numbers
           [/\d*\.\d+([eE][-+]?\d+)?/, "number.float"],
           [/0[xX][0-9a-fA-F]+/, "number.hex"],
           [/\d+/, "number"],

           // delimiter: after number because of .\d floats
           [/[;,.]/, "delimiter"],

           // strings
           [/"([^"\\]|\\.)*$/, "string.invalid"], // non-terminated string
           [/"/, { token: "string.quote", bracket: "@open", next: "@string" }],

           // characters
           [/'[^\\']'/, "string"],
           [/(')(@escapes)(')/, ["string", "string.escape", "string"]],
           [/'/, "string.invalid"],
         ],

         comment: [
           [/[^/*]+/, "comment"],
           [/\/\*/, "comment", "@push"], // nested comment
           ["\\*/", "comment", "@pop"],
           [/[/*]/, "comment"],
         ],

         string: [
           [/[^\\"]+/, "string"],
           [/@escapes/, "string.escape"],
           [/\\./, "string.escape.invalid"],
           [/"/, { token: "string.quote", bracket: "@close", next: "@pop" }],
         ],

         whitespace: [
           [/[ \t\r]+/, "white"],
           [/\/\*/, "comment", "@comment"],
           [/\/\/.*$/, "comment"],
         ],
       },
     })
   }

   // Set the language for the current model if it's C Header
   const model = editor.getModel()
   if (model && model.getLanguageId() === "cheader") {
     monaco.editor.setModelLanguage(model, "cheader")
   }

   return () => {
     // Cleanup if needed
   }
 }, [monaco, editor])

 return null
>>>>>>> 6c84663e
}<|MERGE_RESOLUTION|>--- conflicted
+++ resolved
@@ -9,7 +9,6 @@
 }
 
 export function CHeaderSyntaxHighlighter({ monaco, editor }: CHeaderSyntaxHighlighterProps) {
-<<<<<<< HEAD
   useEffect(() => {
     if (!monaco || !editor) return;
 
@@ -203,221 +202,6 @@
             [/"/, { token: 'string.quote', bracket: '@close', next: '@pop' }],
           ],
 
-          whitespace: [
-            [/[ \t\r\n]+/, 'white'],
-            [/\/\*/, 'comment', '@comment'],
-            [/\/\/.*$/, 'comment'],
-          ],
-        },
-      });
-    }
-
-    // Set the language for the current model if it's C Header
-    const model = editor.getModel();
-    if (model && model.getLanguageId() === 'cheader') {
-      monaco.editor.setModelLanguage(model, 'cheader');
-    }
-
-    return () => {
-      // Cleanup if needed
-    };
-  }, [monaco, editor]);
-
-  return null;
-=======
- useEffect(() => {
-   if (!monaco || !editor) return
-
-   // Register C Header language if not already registered
-   const languages = monaco.languages.getLanguages()
-   const cHeaderLanguage = languages.find((lang) => lang.id === "cheader")
-
-   if (!cHeaderLanguage) {
-     console.log("Registering C Header language")
-
-     // Define C Header tokens and syntax highlighting rules
-     monaco.languages.register({ id: "cheader" })
-
-     monaco.languages.setMonarchTokensProvider("cheader", {
-       defaultToken: "invalid",
-       tokenPostfix: ".cheader",
-
-       keywords: [
-         "auto",
-         "break",
-         "case",
-         "char",
-         "const",
-         "continue",
-         "default",
-         "do",
-         "double",
-         "else",
-         "enum",
-         "extern",
-         "float",
-         "for",
-         "goto",
-         "if",
-         "int",
-         "long",
-         "register",
-         "return",
-         "short",
-         "signed",
-         "sizeof",
-         "static",
-         "struct",
-         "switch",
-         "typedef",
-         "union",
-         "unsigned",
-         "void",
-         "volatile",
-         "while",
-         "_Alignas",
-         "_Alignof",
-         "_Atomic",
-         "_Bool",
-         "_Complex",
-         "_Generic",
-         "_Imaginary",
-         "_Noreturn",
-         "_Static_assert",
-         "_Thread_local",
-         "inline",
-         "restrict",
-       ],
-
-       typeKeywords: [
-         "bool",
-         "complex",
-         "imaginary",
-         "FILE",
-         "size_t",
-         "time_t",
-         "wchar_t",
-         "int8_t",
-         "int16_t",
-         "int32_t",
-         "int64_t",
-         "uint8_t",
-         "uint16_t",
-         "uint32_t",
-         "uint64_t",
-         "intptr_t",
-         "uintptr_t",
-         "ptrdiff_t",
-       ],
-
-       operators: [
-         "=",
-         ">",
-         "<",
-         "!",
-         "~",
-         "?",
-         ":",
-         "==",
-         "<=",
-         ">=",
-         "!=",
-         "&&",
-         "||",
-         "++",
-         "--",
-         "+",
-         "-",
-         "*",
-         "/",
-         "&",
-         "|",
-         "^",
-         "%",
-         "<<",
-         ">>",
-         "+=",
-         "-=",
-         "*=",
-         "/=",
-         "&=",
-         "|=",
-         "^=",
-         "%=",
-         "<<=",
-         ">>=",
-       ],
-
-       symbols: /[=><!~?:&|+\-*/^%]+/,
-
-       escapes: /\\(?:[abfnrtv\\"']|x[0-9A-Fa-f]{1,4}|u[0-9A-Fa-f]{4}|U[0-9A-Fa-f]{8})/,
-
-       // The main tokenizer for our languages
-       tokenizer: {
-         root: [
-           // preprocessor directives
-           [/^\s*#\s*\w+/, "keyword.directive"],
-
-           // identifiers and keywords
-           [
-             /[a-zA-Z_]\w*/,
-             {
-               cases: {
-                 "@keywords": "keyword",
-                 "@typeKeywords": "type",
-                 "@default": "identifier",
-               },
-             },
-           ],
-
-           // whitespace
-           { include: "@whitespace" },
-
-           // delimiters and operators
-           [/[{}()[\]]/, "@brackets"],
-           [/[<>](?!@symbols)/, "@brackets"],
-           [
-             /@symbols/,
-             {
-               cases: {
-                 "@operators": "operator",
-                 "@default": "",
-               },
-             },
-           ],
-
-           // numbers
-           [/\d*\.\d+([eE][-+]?\d+)?/, "number.float"],
-           [/0[xX][0-9a-fA-F]+/, "number.hex"],
-           [/\d+/, "number"],
-
-           // delimiter: after number because of .\d floats
-           [/[;,.]/, "delimiter"],
-
-           // strings
-           [/"([^"\\]|\\.)*$/, "string.invalid"], // non-terminated string
-           [/"/, { token: "string.quote", bracket: "@open", next: "@string" }],
-
-           // characters
-           [/'[^\\']'/, "string"],
-           [/(')(@escapes)(')/, ["string", "string.escape", "string"]],
-           [/'/, "string.invalid"],
-         ],
-
-         comment: [
-           [/[^/*]+/, "comment"],
-           [/\/\*/, "comment", "@push"], // nested comment
-           ["\\*/", "comment", "@pop"],
-           [/[/*]/, "comment"],
-         ],
-
-         string: [
-           [/[^\\"]+/, "string"],
-           [/@escapes/, "string.escape"],
-           [/\\./, "string.escape.invalid"],
-           [/"/, { token: "string.quote", bracket: "@close", next: "@pop" }],
-         ],
-
          whitespace: [
            [/[ \t\r]+/, "white"],
            [/\/\*/, "comment", "@comment"],
@@ -427,17 +211,16 @@
      })
    }
 
-   // Set the language for the current model if it's C Header
-   const model = editor.getModel()
-   if (model && model.getLanguageId() === "cheader") {
-     monaco.editor.setModelLanguage(model, "cheader")
-   }
-
-   return () => {
-     // Cleanup if needed
-   }
- }, [monaco, editor])
-
- return null
->>>>>>> 6c84663e
+    // Set the language for the current model if it's C Header
+    const model = editor.getModel();
+    if (model && model.getLanguageId() === 'cheader') {
+      monaco.editor.setModelLanguage(model, 'cheader');
+    }
+
+    return () => {
+      // Cleanup if needed
+    };
+  }, [monaco, editor]);
+
+  return null;
 }