--- conflicted
+++ resolved
@@ -1,16 +1,8 @@
-<<<<<<< HEAD
-'use client';
-import { Button } from '@/components/ui/button';
-import { PlusIcon, TrashIcon } from 'lucide-react';
-import { Input } from '@/components/ui/input';
-import { Label } from '@/components/ui/label';
-=======
 "use client"
 import { Button } from "@/components/ui/button"
 import { PlusIcon, TrashIcon } from "lucide-react"
 import { Input } from "@/components/ui/input"
 import { Label } from "@/components/ui/label"
->>>>>>> 6c84663e
 
 interface TestInputFieldsProps {
   inputs: string[];
