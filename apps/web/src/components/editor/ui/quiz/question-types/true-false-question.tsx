--- conflicted
+++ resolved
@@ -1,12 +1,7 @@
 'use client';
 
-<<<<<<< HEAD
-import { Button } from '@/components/ui/button';
-import { Check, X } from 'lucide-react';
-=======
 import { Button } from "@/components/ui/button"
 import { Check, X } from "lucide-react"
->>>>>>> 6c84663e
 
 interface TrueFalseQuestionProps {
   question: string;
