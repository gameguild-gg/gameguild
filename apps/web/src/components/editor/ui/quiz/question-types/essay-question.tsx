'use client';

<<<<<<< HEAD
import { Textarea } from '@/components/ui/textarea';
=======
import { Textarea } from "@/components/ui/textarea"
>>>>>>> 6c84663e

interface EssayQuestionProps {
  question: string;
  userAnswer: string;
  onAnswerChange: (answer: string) => void;
  showFeedback: boolean;
  isCorrect: boolean;
  disabled?: boolean;
}

export function EssayQuestion({ question, userAnswer, onAnswerChange, disabled = false }: EssayQuestionProps) {
  return (
    <div className="space-y-4">
      <div className="font-semibold">{question}</div>
      <Textarea
        value={userAnswer}
        onChange={(e) => onAnswerChange(e.target.value)}
        disabled={disabled}
        placeholder="Write your essay answer here..."
        rows={8}
        className="min-h-[200px]"
      />
    </div>
  );
}<|MERGE_RESOLUTION|>--- conflicted
+++ resolved
@@ -1,10 +1,6 @@
 'use client';
 
-<<<<<<< HEAD
-import { Textarea } from '@/components/ui/textarea';
-=======
 import { Textarea } from "@/components/ui/textarea"
->>>>>>> 6c84663e
 
 interface EssayQuestionProps {
   question: string;
