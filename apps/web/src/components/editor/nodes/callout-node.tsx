--- conflicted
+++ resolved
@@ -15,17 +15,10 @@
 import { EditorLoadingContext } from '../lexical-editor';
 
 export interface CalloutData {
-<<<<<<< HEAD
-  title: string;
-  content: string;
-  type: CalloutType;
-  isNew?: boolean;
-=======
   calloutTitle: string
   content: string
   type: CalloutType
   isNew?: boolean
->>>>>>> 3c442047
 }
 
 export interface SerializedCalloutNode extends SerializedLexicalNode {
@@ -55,10 +48,6 @@
     return new CalloutNode(node.__data, node.__key);
   }
 
-<<<<<<< HEAD
-  static importJSON(serializedNode: SerializedCalloutNode): CalloutNode {
-    return new CalloutNode(serializedNode.data);
-=======
   constructor(data: CalloutData, key?: string) {
     super(key)
     this.__data = {
@@ -67,7 +56,6 @@
       type: data.type || "note",
       isNew: data.isNew,
     }
->>>>>>> 3c442047
   }
 
   createDOM(): HTMLElement {
@@ -102,21 +90,12 @@
 }
 
 function CalloutComponent({ data, nodeKey }: CalloutComponentProps) {
-<<<<<<< HEAD
-  const [editor] = useLexicalComposerContext();
-  const isLoading = useContext(EditorLoadingContext);
-  const [isEditing, setIsEditing] = useState((data.isNew || false) && !isLoading);
-  const [title, setTitle] = useState(data.title || '');
-  const [content, setContent] = useState(data.content || '');
-  const [type, setType] = useState<CalloutType>(data.type || 'note');
-=======
   const [editor] = useLexicalComposerContext()
   const isLoading = useContext(EditorLoadingContext)
   const [isEditing, setIsEditing] = useState((data.isNew || false) && !isLoading)
   const [calloutTitle, setcalloutTitle] = useState(data.calloutTitle || "")
   const [content, setContent] = useState(data.content || "")
   const [type, setType] = useState<CalloutType>(data.type || "note")
->>>>>>> 3c442047
 
   useEffect(() => {
     if (data.isNew) {
@@ -145,17 +124,10 @@
     });
   };
 
-<<<<<<< HEAD
-  const handleTitleChange = (newTitle: string) => {
-    setTitle(newTitle);
-    updateCallout({ title: newTitle });
-  };
-=======
   const handlecalloutTitleChange = (newcalloutTitle: string) => {
     setcalloutTitle(newcalloutTitle)
     updateCallout({ calloutTitle: newcalloutTitle })
   }
->>>>>>> 3c442047
 
   const handleContentChange = (newContent: string) => {
     setContent(newContent);
@@ -233,16 +205,12 @@
               <label htmlFor="callout-calloutTitle" className="text-sm font-medium">
                 calloutTitle (optional)
               </label>
-<<<<<<< HEAD
-              <Input id="callout-title" value={title} onChange={(e) => handleTitleChange(e.target.value)} placeholder="Callout title" />
-=======
               <Input
                 id="callout-calloutTitle"
                 value={calloutTitle}
                 onChange={(e) => handlecalloutTitleChange(e.target.value)}
                 placeholder="Callout calloutTitle"
               />
->>>>>>> 3c442047
             </div>
 
             <div className="grid gap-2">
@@ -268,15 +236,9 @@
 
 export function $createCalloutNode(data: Partial<CalloutData> = {}): CalloutNode {
   return new CalloutNode({
-<<<<<<< HEAD
-    title: data.title || '',
-    content: data.content || '',
-    type: data.type || 'note',
-=======
     calloutTitle: data.calloutTitle || "",
     content: data.content || "",
     type: data.type || "note",
->>>>>>> 3c442047
     isNew: true,
   });
 }