--- conflicted
+++ resolved
@@ -1,4 +1,3 @@
-<<<<<<< HEAD
 'use client';
 
 import type React from 'react';
@@ -14,23 +13,6 @@
 import type { SerializedVideoNode } from '../nodes/video-node';
 import type { SerializedAudioNode } from '../nodes/audio-node';
 import DOMPurify from 'dompurify';
-
-import { Button } from '@/components/ui/button';
-import { Dialog, DialogContent, DialogDescription, DialogHeader, DialogTitle } from '@/components/ui/dialog';
-
-// Adicione o import para o SerializedHeaderNode
-import type { SerializedHeaderNode } from '../nodes/header-node';
-import type { SerializedDividerNode } from '../nodes/divider-node';
-// Add this import at the top with the other imports
-import type { SerializedButtonNode } from '../nodes/button-node';
-import { cn } from '@/lib/utils';
-// Add this import at the top with the other imports
-import type { SerializedCalloutNode } from '../nodes/callout-node';
-import { Callout as UICallout } from '@/components/ui/callout';
-=======
-"use client"
-
-import type React from "react"
 
 import { useCallback, useRef, useState, useEffect } from "react"
 import { useLexicalComposerContext } from "@lexical/react/LexicalComposerContext"
@@ -54,15 +36,11 @@
 import type { SerializedAudioNode } from "../nodes/audio-node"
 import DOMPurify from "dompurify"
 
-import { Button } from "@/components/editor/ui/button"
-import { Dialog, DialogContent, DialogHeader, DialogTitle, DialogDescription } from "@/components/editor/ui/dialog"
-
 // Adicione o import para o SerializedHeaderNode
 import type { SerializedHeaderNode } from "../nodes/header-node"
 import type { SerializedDividerNode } from "../nodes/divider-node"
 
 import { cn } from "@/lib/utils"
->>>>>>> 3c442047
 
 // Add the import for SerializedGalleryNode
 import type { SerializedGalleryNode } from '../nodes/gallery-node';
@@ -552,85 +530,6 @@
   );
 }
 
-<<<<<<< HEAD
-// Add this function to the PreviewContent component, alongside the other node renderers
-// Find the PreviewCallout function and update it to use the type name as default title
-// and add the getTypeLabel function
-
-function PreviewCallout({ node }: { node: SerializedCalloutNode }) {
-  if (!node?.data) {
-    console.error('Invalid callout node structure:', node);
-    return null;
-  }
-
-  const { title, content, type } = node.data;
-
-  return (
-    <UICallout type={type}>
-      {title && <div className="font-bold mb-1">{title}</div>}
-      {content}
-    </UICallout>
-  );
-}
-
-// Add this function to the PreviewContent component, alongside the other node renderers
-function PreviewButton({ node }: { node: SerializedButtonNode }) {
-  if (!node?.data) {
-    console.error('Invalid button node structure:', node);
-    return null;
-  }
-
-  const { text, url, actionType, variant, size, showIcon } = node.data;
-
-  const getActionIcon = () => {
-    switch (actionType) {
-      case 'url':
-        return <ExternalLink className="h-4 w-4" />;
-      case 'download':
-        return <Download className="h-4 w-4" />;
-      case 'copy':
-        return <Copy className="h-4 w-4" />;
-      case 'email':
-        return <Mail className="h-4 w-4" />;
-      default:
-        return <ArrowRight className="h-4 w-4" />;
-    }
-  };
-
-  const handleButtonAction = () => {
-    switch (actionType) {
-      case 'url':
-        window.open(url, '_blank');
-        break;
-      case 'download':
-        const link = document.createElement('a');
-        link.href = url;
-        link.download = '';
-        document.body.appendChild(link);
-        link.click();
-        document.body.removeChild(link);
-        break;
-      case 'copy':
-        navigator.clipboard.writeText(url);
-        break;
-      case 'email':
-        window.location.href = `mailto:${url}`;
-        break;
-    }
-  };
-
-  return (
-    <div className="my-4 flex justify-center">
-      <Button variant={variant} size={size} className={cn(size === 'icon' && 'p-0 w-10 h-10 rounded-full')} onClick={handleButtonAction}>
-        {size !== 'icon' ? text : ''}
-        {showIcon && <span className={size !== 'icon' ? 'ml-2' : ''}>{getActionIcon()}</span>}
-      </Button>
-    </div>
-  );
-}
-
-=======
->>>>>>> 3c442047
 // Adicione a função de renderização para o nó de cabeçalho
 // Adicione esta função junto com as outras funções de preview (como PreviewQuiz, PreviewImage, etc.)
 // Atualize a função PreviewHeader para incluir os estilos
