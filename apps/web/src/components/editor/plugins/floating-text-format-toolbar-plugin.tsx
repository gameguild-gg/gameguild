'use client';

import { DropdownMenuTrigger } from "@/components/editor/ui/dropdown-menu"

import { useCallback, useEffect, useRef, useState } from "react"
import { useLexicalComposerContext } from "@lexical/react/LexicalComposerContext"
import {
  $getSelection,
  $isRangeSelection,
  FORMAT_TEXT_COMMAND,
  SELECTION_CHANGE_COMMAND,
  FORMAT_ELEMENT_COMMAND,
} from "lexical"
import {
  Bold,
  Italic,
  Quote,
  LinkIcon,
  Subscript,
  Superscript,
  Code,
  Palette,
  AlignLeft,
  AlignCenter,
  AlignRight,
  AlignJustify,
  TextCursorInput,
  Check,
  Underline,
} from "lucide-react"
import { $createHeadingNode, $isHeadingNode, type HeadingTagType, $createQuoteNode } from "@lexical/rich-text"
import { $setBlocksType } from "@lexical/selection"
import {
  DropdownMenu,
  DropdownMenuContent,
  DropdownMenuItem,
  DropdownMenuSeparator,
  DropdownMenuSub,
  DropdownMenuSubContent,
  DropdownMenuSubTrigger,
} from "@/components/editor/ui/dropdown-menu"
import { TOGGLE_LINK_COMMAND } from "@lexical/link"
import { Dialog, DialogContent, DialogHeader, DialogTitle, DialogFooter } from "@/components/editor/ui/dialog"
import { Input } from "@/components/editor/ui/input"
import { Label } from "@/components/editor/ui/label"
import { Button } from "@/components/editor/ui/button"
import { ListMenuComponent } from "./floating-text-components/list-menu-component"
import { FontFamilyMenuComponent } from "./floating-text-components/font-family-menu-component"
import { FontSizeMenuComponent } from "./floating-text-components/font-size-menu-component"
import { TextColorMenuComponent } from "./floating-text-components/text-color-menu-component"
import { BackgroundColorMenuComponent } from "./floating-text-components/background-color-menu-component"
import { $createParagraphNode } from "lexical"

export function FloatingTextFormatToolbarPlugin() {
  const [editor] = useLexicalComposerContext()
  const toolbarRef = useRef<HTMLDivElement>(null)
  const [isText, setIsText] = useState(false)
  const [isLink, setIsLink] = useState(false)
  const [isBold, setIsBold] = useState(false)
  const [isItalic, setIsItalic] = useState(false)
  const [isUnderline, setIsUnderline] = useState(false)
  const [isSubscript, setIsSubscript] = useState(false)
  const [isSuperscript, setIsSuperscript] = useState(false)
  const [isCode, setIsCode] = useState(false)
  const [selectedElementKey, setSelectedElementKey] = useState<string | null>(null)
  const [position, setPosition] = useState<{ top: number; left: number } | null>(null)
  const [currentHeadingLevel, setCurrentHeadingLevel] = useState<HeadingTagType | null>(null)
  const [isQuote, setIsQuote] = useState(false)
  const [currentFontFamily, setCurrentFontFamily] = useState<string>("")
  const [currentFontSize, setCurrentFontSize] = useState<string>("")
  const [showFontSizeInput, setShowFontSizeInput] = useState(false)
  const [currentTextColor, setCurrentTextColor] = useState<string>("")
  const [currentBackgroundColor, setCurrentBackgroundColor] = useState<string>("")
  const [currentAlignment, setCurrentAlignment] = useState<string>("")
  const [currentListType, setCurrentListType] = useState<string>("")

  const [showLinkDialog, setShowLinkDialog] = useState(false);
  const [linkUrl, setLinkUrl] = useState('');
  const [selectedText, setSelectedText] = useState('');

  const updateToolbar = useCallback(() => {
    const selection = $getSelection();
    if (!$isRangeSelection(selection)) {
      setIsText(false)
      setIsSubscript(false)
      setIsSuperscript(false)
      setIsCode(false)
      setIsUnderline(false)
      return
    }

    const nodes = selection.getNodes()

    // Check for bold - both via Lexical format and CSS style
    const isBoldFromFormat = selection.hasFormat("bold")
    let isBoldFromStyle = false
    if (nodes.length > 0) {
      const firstNode = nodes[0]
      const style = firstNode.getStyle ? String(firstNode.getStyle()) : ""
      isBoldFromStyle = style.includes("font-weight: 700") || style.includes("font-weight:700")
    }
    setIsBold(isBoldFromFormat || isBoldFromStyle)

    // Check for italic - both via Lexical format and CSS style
    const isItalicFromFormat = selection.hasFormat("italic")
    let isItalicFromStyle = false
    if (nodes.length > 0) {
      const firstNode = nodes[0]
      const style = firstNode.getStyle ? String(firstNode.getStyle()) : ""
      isItalicFromStyle = style.includes("font-style: italic") || style.includes("font-style:italic")
    }
    setIsItalic(isItalicFromFormat || isItalicFromStyle)

    setIsUnderline(selection.hasFormat("underline"))
    setIsSubscript(selection.hasFormat("subscript"))
    setIsSuperscript(selection.hasFormat("superscript"))
    setIsCode(selection.hasFormat("code"))

    setIsText(selection.getTextContent().length > 0);

    // Check current heading level
    const anchorNode = selection.anchor.getNode();
    const element = anchorNode.getKey() === 'root' ? anchorNode : anchorNode.getTopLevelElementOrThrow();
    if ($isHeadingNode(element)) {
      setCurrentHeadingLevel(element.getTag());
    } else {
      setCurrentHeadingLevel(null);
    }

    // Check if current selection is a quote
    const parentElement = anchorNode.getParent();
    if (parentElement && parentElement.getType() === 'quote') {
      setIsQuote(true);
    } else {
      setIsQuote(false);
    }

    // Get current font family
<<<<<<< HEAD
    const nodes = selection.getNodes();
=======
   
>>>>>>> ce8d87d5
    if (nodes.length > 0) {
      const firstNode = nodes[0];
      // Ensure the node has getStyle and explicitly convert its result to string
      const style = firstNode.getStyle ? String(firstNode.getStyle()) : '';
      const fontFamilyMatch = style.match(/font-family:\s*([^;]+)/);
      if (fontFamilyMatch) {
        setCurrentFontFamily(fontFamilyMatch[1].replace(/['"]/g, ''));
      } else {
        setCurrentFontFamily('');
      }
    } else {
      setCurrentFontFamily(''); // Reset if no nodes are selected
    }

    // Get current font size
    if (nodes.length > 0) {
      const firstNode = nodes[0];
      const style = firstNode.getStyle ? String(firstNode.getStyle()) : '';
      const fontSizeMatch = style.match(/font-size:\s*([^;]+)/);
      if (fontSizeMatch) {
        setCurrentFontSize(fontSizeMatch[1].replace(/['']/g, ""))
      } else {
        setCurrentFontSize('');
      }
    } else {
      setCurrentFontSize('');
    }

    // Get current text color
    if (nodes.length > 0) {
      const firstNode = nodes[0]
      const style = firstNode.getStyle ? String(firstNode.getStyle()) : ""
      const fontSizeMatch = style.match(/font-size:\s*([^;]+)/)
      if (fontSizeMatch) {
        setCurrentFontSize(fontSizeMatch[1].replace(/['']/g, ""))
<<<<<<< HEAD
      } else {
        setCurrentTextColor("")
      }
    } else {
      setCurrentTextColor("")
    }

    // Get current text color
    if (nodes.length > 0) {
      const firstNode = nodes[0]
      const style = firstNode.getStyle ? String(firstNode.getStyle()) : ""
      const colorMatch = style.match(/(?<!background-)color:\s*([^;]+)/)
      if (colorMatch) {
        setCurrentTextColor(colorMatch[1].replace(/['']/g, "").trim())
=======
>>>>>>> ce8d87d5
      } else {
        setCurrentTextColor("")
      }
    } else {
      setCurrentTextColor("")
    }

    // Get current background color
    if (nodes.length > 0) {
      const firstNode = nodes[0]
      const style = firstNode.getStyle ? String(firstNode.getStyle()) : ""
      const backgroundColorMatch = style.match(/background-color:\s*([^;]+)/)
      if (backgroundColorMatch) {
        setCurrentBackgroundColor(backgroundColorMatch[1].replace(/['']/g, "").trim())
      } else {
        setCurrentBackgroundColor("")
      }
    } else {
      setCurrentBackgroundColor("")
    }

    // Get current alignment using getFormat()
    if (selection) {
      const element = anchorNode.getTopLevelElementOrThrow()
      setCurrentAlignment(element.getFormat())
    } else {
      setCurrentAlignment("")
    }

    // Get current list type
    const parentElementList = anchorNode.getParent()
    if (parentElementList && parentElementList.getType() === "list") {
      setCurrentListType(parentElementList.getListType())
    } else {
      setCurrentListType("")
    }

    // Get current text color
    if (nodes.length > 0) {
      const firstNode = nodes[0]
      const style = firstNode.getStyle ? String(firstNode.getStyle()) : ""
      const colorMatch = style.match(/(?<!background-)color:\s*([^;]+)/)
      if (colorMatch) {
        setCurrentTextColor(colorMatch[1].replace(/['']/g, "").trim())
      } else {
        setCurrentTextColor("")
      }
    } else {
      setCurrentTextColor("")
    }

    // Get current background color
    if (nodes.length > 0) {
      const firstNode = nodes[0]
      const style = firstNode.getStyle ? String(firstNode.getStyle()) : ""
      const backgroundColorMatch = style.match(/background-color:\s*([^;]+)/)
      if (backgroundColorMatch) {
        setCurrentBackgroundColor(backgroundColorMatch[1].replace(/['']/g, "").trim())
      } else {
        setCurrentBackgroundColor("")
      }
    } else {
      setCurrentBackgroundColor("")
    }

    // Get current alignment using getFormat()
    if (selection) {
      const element = anchorNode.getTopLevelElementOrThrow()
      setCurrentAlignment(element.getFormat())
    } else {
      setCurrentAlignment("")
    }

    // Get current list type
    const parentElementList = anchorNode.getParent()
    if (parentElementList && parentElementList.getType() === "list") {
      setCurrentListType(parentElementList.getListType())
    } else {
      setCurrentListType("")
    }

    const nativeSelection = window.getSelection()
    const range = nativeSelection?.getRangeAt(0)
    const rect = range?.getBoundingClientRect()

    if (rect) {
      // Calculate position immediately, even without toolbarRef
      const toolbarHeight = 60 // Updated toolbar height
      const toolbarWidth = 240 // Updated toolbar width

      setPosition({
        top: rect.top - toolbarHeight - 12,
        left: Math.max(8, rect.left + (rect.width - toolbarWidth) / 2),
      })
    } else {
      setPosition(null)
    }
  }, []);

  const handleInsertLink = useCallback(() => {
    if (linkUrl.trim()) {
      editor.dispatchCommand(TOGGLE_LINK_COMMAND, linkUrl.trim());
      setShowLinkDialog(false);
      setLinkUrl('');
      setSelectedText('');
    }
  }, [editor, linkUrl]);

  const handleLinkButtonClick = useCallback(() => {
    editor.getEditorState().read(() => {
      const selection = $getSelection();
      if ($isRangeSelection(selection)) {
        const text = selection.getTextContent();
        setSelectedText(text);
        setShowLinkDialog(true);
      }
<<<<<<< HEAD
    });
  }, [editor]);
=======
    })
  }, [editor])
>>>>>>> ce8d87d5

  useEffect(() => {
    return editor.registerCommand(
      SELECTION_CHANGE_COMMAND,
      () => {
        updateToolbar();
        return false;
      },
      1,
    );
  }, [editor, updateToolbar]);

  if (!isText) {
<<<<<<< HEAD
    return null;
=======
    return null
>>>>>>> ce8d87d5
  }

  return (
    <>
      {position && (
        <div
          ref={toolbarRef}
          className="fixed z-50 flex items-center gap-2 rounded-lg border-2 border-border/20 bg-background/95 backdrop-blur-sm p-2 shadow-lg ring-1 ring-black/5 transition-all duration-200 ease-in-out hover:shadow-xl"
          style={{
            top: `${position.top}px`,
            left: `${position.left}px`,
            minHeight: "60px",
            minWidth: "240px",
          }}
          onKeyDown={(e) => {
            if (e.key === "Enter") {
              e.preventDefault()
              e.stopPropagation()
            }
          }}
        >
          {/* Dropdown: Formatação (Text Formatting) */}
          <DropdownMenu>
            <DropdownMenuTrigger asChild>
              <Button
                variant="ghost"
                size="icon"
                className="h-12 w-12 hover:bg-accent/80 transition-colors duration-150"
              >
                <Bold className="h-5 w-5" />
              </Button>
            </DropdownMenuTrigger>
            <DropdownMenuContent side="top" align="start" className="w-48">
              <div className="px-2 py-1 text-xs font-medium text-muted-foreground">Formatting</div>
              <DropdownMenuSeparator />
              <DropdownMenuItem
                onSelect={(e) => e.preventDefault()}
                onClick={() => {
<<<<<<< HEAD
                  editor.dispatchCommand(FORMAT_TEXT_COMMAND, "bold")
                  editor.getEditorState().read(() => updateToolbar())
=======
                  editor.update(() => {
                    const selection = $getSelection()
                    if ($isRangeSelection(selection)) {
                      const nodes = selection.getNodes()
                      nodes.forEach((node) => {
                        if (node.getTextContent()) {
                          const currentStyle = node.getStyle() || ""
                          let newStyle = currentStyle

                          // Check if bold is currently applied
                          const isBoldApplied =
                            currentStyle.includes("font-weight: 700") || currentStyle.includes("font-weight:700")

                          // Remove existing font-weight
                          newStyle = newStyle.replace(/font-weight:\s*[^;]+;?/g, "")

                          // Apply or remove bold
                          if (isBoldApplied) {
                            newStyle += "font-weight: 400;" // Remove bold
                          } else {
                            newStyle += "font-weight: 700;" // Apply bold
                          }

                          node.setStyle(newStyle.trim())
                        }
                      })
                    }
                  })
                  // Force immediate update
                  setTimeout(() => {
                    editor.getEditorState().read(() => updateToolbar())
                  }, 0)
>>>>>>> ce8d87d5
                }}
              >
                <Bold className="mr-2 h-5 w-5" />
                <span>Bold</span>
                {isBold && <Check className="ml-auto h-5 w-5" />}
              </DropdownMenuItem>
              <DropdownMenuItem
                onSelect={(e) => e.preventDefault()}
                onClick={() => {
<<<<<<< HEAD
                  editor.dispatchCommand(FORMAT_TEXT_COMMAND, "italic")
=======
                  editor.update(() => {
                    const selection = $getSelection()
                    if ($isRangeSelection(selection)) {
                      const nodes = selection.getNodes()
                      nodes.forEach((node) => {
                        if (node.getTextContent()) {
                          const currentStyle = node.getStyle() || ""
                          let newStyle = currentStyle

                          // Check if italic is currently applied
                          const isItalicApplied =
                            currentStyle.includes("font-style: italic") || currentStyle.includes("font-style:italic")

                          // Remove existing font-style
                          newStyle = newStyle.replace(/font-style:\s*[^;]+;?/g, "")

                          // Apply or remove italic
                          if (isItalicApplied) {
                            newStyle += "font-style: normal;" // Remove italic
                          } else {
                            newStyle += "font-style: italic;" // Apply italic
                          }

                          node.setStyle(newStyle.trim())
                        }
                      })
                    }
                  })
>>>>>>> ce8d87d5
                  // Force immediate update
                  setTimeout(() => {
                    editor.getEditorState().read(() => updateToolbar())
                  }, 0)
                }}
              >
                <Italic className="mr-2 h-5 w-5" />
                <span>Italic</span>
                {isItalic && <Check className="ml-auto h-5 w-5" />}
              </DropdownMenuItem>
              <DropdownMenuItem
                onSelect={(e) => e.preventDefault()}
                onClick={() => {
                  editor.dispatchCommand(FORMAT_TEXT_COMMAND, "underline")
                  // Force immediate update
                  setTimeout(() => {
                    editor.getEditorState().read(() => updateToolbar())
                  }, 0)
                }}
              >
                <Underline className="mr-2 h-5 w-5" />
                <span>Underline</span>
                {isUnderline && <Check className="ml-auto h-5 w-5" />}
              </DropdownMenuItem>
              <DropdownMenuItem
                onSelect={(e) => e.preventDefault()}
                onClick={() => {
                  editor.dispatchCommand(FORMAT_TEXT_COMMAND, "subscript")
                  editor.getEditorState().read(() => updateToolbar())
                }}
              >
                <Subscript className="mr-2 h-5 w-5" />
                <span>Subscript</span>
                {isSubscript && <Check className="ml-auto h-5 w-5" />}
              </DropdownMenuItem>
              <DropdownMenuItem
                onSelect={(e) => e.preventDefault()}
                onClick={() => {
                  editor.dispatchCommand(FORMAT_TEXT_COMMAND, "superscript")
                  editor.getEditorState().read(() => updateToolbar())
                }}
              >
                <Superscript className="mr-2 h-5 w-5" />
                <span>Superscript</span>
                {isSuperscript && <Check className="ml-auto h-5 w-5" />}
              </DropdownMenuItem>
              <DropdownMenuItem
                onSelect={(e) => e.preventDefault()}
                onClick={() => {
                  editor.dispatchCommand(FORMAT_TEXT_COMMAND, "code")
                  editor.getEditorState().read(() => updateToolbar())
                }}
              >
                <Code className="mr-2 h-5 w-5" />
                <span>Code</span>
                {isCode && <Check className="ml-auto h-5 w-5" />}
              </DropdownMenuItem>
            </DropdownMenuContent>
          </DropdownMenu>

          {/* Dropdown: Estilo (Style) - Font Family, Font Size, Text Color */}
          <DropdownMenu>
            <DropdownMenuTrigger asChild>
              <Button
                variant="ghost"
                size="icon"
                className="h-12 w-12 hover:bg-accent/80 transition-colors duration-150"
              >
                <Palette className="h-5 w-5" />
              </Button>
            </DropdownMenuTrigger>
            <DropdownMenuContent side="top" align="start" className="w-64">
              <div className="px-2 py-1 text-xs font-medium text-muted-foreground">Style</div>
              <DropdownMenuSeparator />

              <FontFamilyMenuComponent editor={editor} currentFontFamily={currentFontFamily} />

              <FontSizeMenuComponent
                editor={editor}
                currentFontSize={currentFontSize}
                setCurrentFontSize={setCurrentFontSize}
<<<<<<< HEAD
              />

              <TextColorMenuComponent
                editor={editor}
                currentTextColor={currentTextColor}
                setCurrentTextColor={setCurrentTextColor}
              />

              <BackgroundColorMenuComponent
                editor={editor}
                currentBackgroundColor={currentBackgroundColor}
                setCurrentBackgroundColor={setCurrentBackgroundColor}
              />
            </DropdownMenuContent>
          </DropdownMenu>

          {/* Dropdown: Estrutura (Structure) */}
          <DropdownMenu>
            <DropdownMenuTrigger asChild>
              <Button
                variant="ghost"
                size="icon"
                className="h-12 w-12 hover:bg-accent/80 transition-colors duration-150"
              >
                <AlignLeft className="h-5 w-5" /> {/* Using AlignLeft as a generic icon for structure */}
              </Button>
            </DropdownMenuTrigger>
            <DropdownMenuContent side="top" align="start" className="w-auto">
              <div className="px-2 py-1 text-xs font-medium text-muted-foreground">Structure</div>
              <DropdownMenuSeparator />
              <DropdownMenuSub>
                <DropdownMenuSubTrigger>
                  <AlignLeft className="mr-2 h-5 w-5" /> {/* Usando AlignLeft como ícone para Títulos */}
                  <span>Headings {currentHeadingLevel ? `(${currentHeadingLevel.toUpperCase()})` : "(Paragraph)"}</span>
                </DropdownMenuSubTrigger>
                <DropdownMenuSubContent side="right" align="start">
                  <div className="px-2 py-1 text-xs font-medium text-muted-foreground">Heading Levels</div>
                  <DropdownMenuSeparator />
                  <DropdownMenuItem
                    onSelect={(e) => e.preventDefault()} // Prevent closing
                    onClick={() => {
                      editor.update(() => {
                        const selection = $getSelection()
                        if ($isRangeSelection(selection)) {
                          $setBlocksType(selection, () => $createHeadingNode("h1"))
                        }
                      })
                    }}
                  >
                    <span className="text-2xl font-bold">H1 - Large Heading</span>
                  </DropdownMenuItem>
                  <DropdownMenuItem
                    onSelect={(e) => e.preventDefault()} // Prevent closing
                    onClick={() => {
                      editor.update(() => {
                        const selection = $getSelection()
                        if ($isRangeSelection(selection)) {
                          $setBlocksType(selection, () => $createHeadingNode("h2"))
                        }
                      })
                    }}
                  >
                    <span className="text-xl font-bold">H2 - Medium Heading</span>
                  </DropdownMenuItem>
                  <DropdownMenuItem
                    onSelect={(e) => e.preventDefault()} // Prevent closing
                    onClick={() => {
                      editor.update(() => {
                        const selection = $getSelection()
                        if ($isRangeSelection(selection)) {
                          $setBlocksType(selection, () => $createHeadingNode("h3"))
                        }
                      })
                    }}
                  >
                    <span className="text-lg font-bold">H3 - Small Heading</span>
                  </DropdownMenuItem>
                  <DropdownMenuItem
                    onSelect={(e) => e.preventDefault()} // Prevent closing
                    onClick={() => {
                      editor.update(() => {
                        const selection = $getSelection()
                        if ($isRangeSelection(selection)) {
                          $setBlocksType(selection, () => $createHeadingNode("h4"))
                        }
                      })
                    }}
                  >
                    <span className="text-base font-bold">H4 - Extra Small</span>
                  </DropdownMenuItem>
                  <DropdownMenuItem
                    onSelect={(e) => e.preventDefault()} // Prevent closing
                    onClick={() => {
                      editor.update(() => {
                        const selection = $getSelection()
                        if ($isRangeSelection(selection)) {
                          $setBlocksType(selection, () => $createHeadingNode("h5"))
                        }
                      })
                    }}
                  >
                    <span className="text-sm font-bold">H5 - Tiny</span>
                  </DropdownMenuItem>
                  <DropdownMenuItem
                    onSelect={(e) => e.preventDefault()} // Prevent closing
                    onClick={() => {
                      editor.update(() => {
                        const selection = $getSelection()
                        if ($isRangeSelection(selection)) {
                          $setBlocksType(selection, () => $createHeadingNode("h6"))
                        }
                      })
                    }}
                  >
                    <span className="text-xs font-bold">H6 - Smallest</span>
                  </DropdownMenuItem>
                  <DropdownMenuSeparator />
                  <DropdownMenuItem
                    onSelect={(e) => e.preventDefault()} // Prevent closing
                    onClick={() => {
                      editor.update(() => {
                        const selection = $getSelection()
                        if ($isRangeSelection(selection)) {
                          // Convert to normal paragraph
                          $setBlocksType(selection, () => $createParagraphNode())
                        }
                      })
                    }}
                  >
                    <span className="text-base">Paragraph - Normal Text</span>
                  </DropdownMenuItem>
                  <DropdownMenuItem
                    onSelect={(e) => e.preventDefault()} // Prevent closing
                    onClick={() => {
                      editor.update(() => {
                        const selection = $getSelection()
                        if ($isRangeSelection(selection)) {
                          const selectedText = selection.getTextContent()
                          if (selectedText) {
                            // Wrap selected text in <q> tags for short quote
                            const quotedText = `"${selectedText}"`
                            selection.insertText(quotedText)
                          }
                        }
                      })
                    }}
                  >
                    <span className="text-base italic">Short Quote - Inline Citation</span>
                  </DropdownMenuItem>
                  <DropdownMenuItem
                    onSelect={(e) => e.preventDefault()} // Prevent closing
                    onClick={() => {
                      editor.update(() => {
                        const selection = $getSelection()
                        if ($isRangeSelection(selection)) {
                          // Convert to blockquote
                          $setBlocksType(selection, () => $createQuoteNode())
                        }
                      })
                    }}
                  >
                    <span className="text-base italic border-l-2 border-gray-400 pl-2">
                      Long Quote - Block Citation
                    </span>
                  </DropdownMenuItem>
                </DropdownMenuSubContent>
              </DropdownMenuSub>
              <DropdownMenuSeparator />
              <DropdownMenuSub>
                <DropdownMenuSubTrigger>
                  {currentAlignment === "left" && <AlignLeft className="mr-2 h-5 w-5" />}
                  {currentAlignment === "center" && <AlignCenter className="mr-2 h-5 w-5" />}
                  {currentAlignment === "right" && <AlignRight className="mr-2 h-5 w-5" />}
                  {currentAlignment === "justify" && <AlignJustify className="mr-2 h-5 w-5" />}
                  {currentAlignment === "" && <AlignLeft className="mr-2 h-5 w-5" />}
                  <span>
                    Alignment (
                    {currentAlignment === "left"
                      ? "Left"
                      : currentAlignment === "center"
                        ? "Center"
                        : currentAlignment === "right"
                          ? "Right"
                          : currentAlignment === "justify"
                            ? "Justify"
                            : "Left"}
                    )
                  </span>
                </DropdownMenuSubTrigger>
                <DropdownMenuSubContent side="right" align="start">
                  <div className="px-2 py-1 text-xs font-medium text-muted-foreground">Text Alignment</div>
                  <DropdownMenuSeparator />
                  <DropdownMenuItem
                    onSelect={(e) => e.preventDefault()}
                    onClick={() => {
                      editor.dispatchCommand(FORMAT_ELEMENT_COMMAND, "left")
                      setTimeout(() => {
                        editor.getEditorState().read(() => updateToolbar())
                      }, 0)
                    }}
                  >
                    <AlignLeft className="mr-2 h-5 w-5" />
                    <span>Align Left</span>
                    {currentAlignment === "left" && <Check className="ml-auto h-5 w-5" />}
                  </DropdownMenuItem>
                  <DropdownMenuItem
                    onSelect={(e) => e.preventDefault()}
                    onClick={() => {
                      editor.dispatchCommand(FORMAT_ELEMENT_COMMAND, "center")
                      setTimeout(() => {
                        editor.getEditorState().read(() => updateToolbar())
                      }, 0)
                    }}
                  >
                    <AlignCenter className="mr-2 h-5 w-5" />
                    <span>Align Center</span>
                    {currentAlignment === "center" && <Check className="ml-auto h-5 w-5" />}
                  </DropdownMenuItem>
                  <DropdownMenuItem
                    onSelect={(e) => e.preventDefault()}
                    onClick={() => {
                      editor.dispatchCommand(FORMAT_ELEMENT_COMMAND, "right")
                      setTimeout(() => {
                        editor.getEditorState().read(() => updateToolbar())
                      }, 0)
                    }}
                  >
                    <AlignRight className="mr-2 h-5 w-5" />
                    <span>Align Right</span>
                    {currentAlignment === "right" && <Check className="ml-auto h-5 w-5" />}
                  </DropdownMenuItem>
                  <DropdownMenuItem
                    onSelect={(e) => e.preventDefault()}
                    onClick={() => {
                      editor.dispatchCommand(FORMAT_ELEMENT_COMMAND, "justify")
                      setTimeout(() => {
                        editor.getEditorState().read(() => updateToolbar())
                      }, 0)
                    }}
                  >
                    <AlignJustify className="mr-2 h-5 w-5" />
                    <span>Justify</span>
                    {currentAlignment === "justify" && <Check className="ml-auto h-5 w-5" />}
                  </DropdownMenuItem>
                </DropdownMenuSubContent>
              </DropdownMenuSub>
              <DropdownMenuSeparator />
              <ListMenuComponent
                editor={editor}
                currentListType={currentListType}
                updateToolbar={updateToolbar}
                showCurrentType={true}
              />
              <DropdownMenuSeparator /> {/* Mantenha este separador se houver outras opções após o alinhamento */}
              <DropdownMenuItem
                onClick={() => {
                  editor.update(() => {
                    const selection = $getSelection()
                    if ($isRangeSelection(selection)) {
                      const selectedText = selection.getTextContent()
                      if (selectedText) {
                        const quotedText = `"${selectedText}"`
                        selection.insertText(quotedText)
                      }
                    }
                  })
                }}
              >
                <Quote className="mr-2 h-5 w-5" />
                <span>Quote</span>
              </DropdownMenuItem>
            </DropdownMenuContent>
          </DropdownMenu>

=======
              />

              <TextColorMenuComponent
                editor={editor}
                currentTextColor={currentTextColor}
                setCurrentTextColor={setCurrentTextColor}
              />

              <BackgroundColorMenuComponent
                editor={editor}
                currentBackgroundColor={currentBackgroundColor}
                setCurrentBackgroundColor={setCurrentBackgroundColor}
              />
            </DropdownMenuContent>
          </DropdownMenu>

          {/* Dropdown: Estrutura (Structure) */}
          <DropdownMenu>
            <DropdownMenuTrigger asChild>
              <Button
                variant="ghost"
                size="icon"
                className="h-12 w-12 hover:bg-accent/80 transition-colors duration-150"
              >
                <AlignLeft className="h-5 w-5" /> {/* Using AlignLeft as a generic icon for structure */}
              </Button>
            </DropdownMenuTrigger>
            <DropdownMenuContent side="top" align="start" className="w-auto">
              <div className="px-2 py-1 text-xs font-medium text-muted-foreground">Structure</div>
              <DropdownMenuSeparator />
              <DropdownMenuSub>
                <DropdownMenuSubTrigger>
                  <AlignLeft className="mr-2 h-5 w-5" /> {/* Usando AlignLeft como ícone para Títulos */}
                  <span>Headings {currentHeadingLevel ? `(${currentHeadingLevel.toUpperCase()})` : "(Paragraph)"}</span>
                </DropdownMenuSubTrigger>
                <DropdownMenuSubContent side="right" align="start">
                  <div className="px-2 py-1 text-xs font-medium text-muted-foreground">Heading Levels</div>
                  <DropdownMenuSeparator />
                  <DropdownMenuItem
                    onSelect={(e) => e.preventDefault()} // Prevent closing
                    onClick={() => {
                      editor.update(() => {
                        const selection = $getSelection()
                        if ($isRangeSelection(selection)) {
                          $setBlocksType(selection, () => $createHeadingNode("h1"))
                        }
                      })
                    }}
                  >
                    <span className="text-2xl font-bold">H1 - Large Heading</span>
                  </DropdownMenuItem>
                  <DropdownMenuItem
                    onSelect={(e) => e.preventDefault()} // Prevent closing
                    onClick={() => {
                      editor.update(() => {
                        const selection = $getSelection()
                        if ($isRangeSelection(selection)) {
                          $setBlocksType(selection, () => $createHeadingNode("h2"))
                        }
                      })
                    }}
                  >
                    <span className="text-xl font-bold">H2 - Medium Heading</span>
                  </DropdownMenuItem>
                  <DropdownMenuItem
                    onSelect={(e) => e.preventDefault()} // Prevent closing
                    onClick={() => {
                      editor.update(() => {
                        const selection = $getSelection()
                        if ($isRangeSelection(selection)) {
                          $setBlocksType(selection, () => $createHeadingNode("h3"))
                        }
                      })
                    }}
                  >
                    <span className="text-lg font-bold">H3 - Small Heading</span>
                  </DropdownMenuItem>
                  <DropdownMenuItem
                    onSelect={(e) => e.preventDefault()} // Prevent closing
                    onClick={() => {
                      editor.update(() => {
                        const selection = $getSelection()
                        if ($isRangeSelection(selection)) {
                          $setBlocksType(selection, () => $createHeadingNode("h4"))
                        }
                      })
                    }}
                  >
                    <span className="text-base font-bold">H4 - Extra Small</span>
                  </DropdownMenuItem>
                  <DropdownMenuItem
                    onSelect={(e) => e.preventDefault()} // Prevent closing
                    onClick={() => {
                      editor.update(() => {
                        const selection = $getSelection()
                        if ($isRangeSelection(selection)) {
                          $setBlocksType(selection, () => $createHeadingNode("h5"))
                        }
                      })
                    }}
                  >
                    <span className="text-sm font-bold">H5 - Tiny</span>
                  </DropdownMenuItem>
                  <DropdownMenuItem
                    onSelect={(e) => e.preventDefault()} // Prevent closing
                    onClick={() => {
                      editor.update(() => {
                        const selection = $getSelection()
                        if ($isRangeSelection(selection)) {
                          $setBlocksType(selection, () => $createHeadingNode("h6"))
                        }
                      })
                    }}
                  >
                    <span className="text-xs font-bold">H6 - Smallest</span>
                  </DropdownMenuItem>
                  <DropdownMenuSeparator />
                  <DropdownMenuItem
                    onSelect={(e) => e.preventDefault()} // Prevent closing
                    onClick={() => {
                      editor.update(() => {
                        const selection = $getSelection()
                        if ($isRangeSelection(selection)) {
                          // Convert to normal paragraph
                          $setBlocksType(selection, () => $createParagraphNode())
                        }
                      })
                    }}
                  >
                    <span className="text-base">Paragraph - Normal Text</span>
                  </DropdownMenuItem>
                  <DropdownMenuItem
                    onSelect={(e) => e.preventDefault()} // Prevent closing
                    onClick={() => {
                      editor.update(() => {
                        const selection = $getSelection()
                        if ($isRangeSelection(selection)) {
                          const selectedText = selection.getTextContent()
                          if (selectedText) {
                            // Wrap selected text in <q> tags for short quote
                            const quotedText = `"${selectedText}"`
                            selection.insertText(quotedText)
                          }
                        }
                      })
                    }}
                  >
                    <span className="text-base italic">Short Quote - Inline Citation</span>
                  </DropdownMenuItem>
                  <DropdownMenuItem
                    onSelect={(e) => e.preventDefault()} // Prevent closing
                    onClick={() => {
                      editor.update(() => {
                        const selection = $getSelection()
                        if ($isRangeSelection(selection)) {
                          // Convert to blockquote
                          $setBlocksType(selection, () => $createQuoteNode())
                        }
                      })
                    }}
                  >
                    <span className="text-base italic border-l-2 border-gray-400 pl-2">
                      Long Quote - Block Citation
                    </span>
                  </DropdownMenuItem>
                </DropdownMenuSubContent>
              </DropdownMenuSub>
              <DropdownMenuSeparator />
              <DropdownMenuSub>
                <DropdownMenuSubTrigger>
                  {currentAlignment === "left" && <AlignLeft className="mr-2 h-5 w-5" />}
                  {currentAlignment === "center" && <AlignCenter className="mr-2 h-5 w-5" />}
                  {currentAlignment === "right" && <AlignRight className="mr-2 h-5 w-5" />}
                  {currentAlignment === "justify" && <AlignJustify className="mr-2 h-5 w-5" />}
                  {currentAlignment === "" && <AlignLeft className="mr-2 h-5 w-5" />}
                  <span>
                    Alignment (
                    {currentAlignment === "left"
                      ? "Left"
                      : currentAlignment === "center"
                        ? "Center"
                        : currentAlignment === "right"
                          ? "Right"
                          : currentAlignment === "justify"
                            ? "Justify"
                            : "Left"}
                    )
                  </span>
                </DropdownMenuSubTrigger>
                <DropdownMenuSubContent side="right" align="start">
                  <div className="px-2 py-1 text-xs font-medium text-muted-foreground">Text Alignment</div>
                  <DropdownMenuSeparator />
                  <DropdownMenuItem
                    onSelect={(e) => e.preventDefault()}
                    onClick={() => {
                      editor.dispatchCommand(FORMAT_ELEMENT_COMMAND, "left")
                      setTimeout(() => {
                        editor.getEditorState().read(() => updateToolbar())
                      }, 0)
                    }}
                  >
                    <AlignLeft className="mr-2 h-5 w-5" />
                    <span>Align Left</span>
                    {currentAlignment === "left" && <Check className="ml-auto h-5 w-5" />}
                  </DropdownMenuItem>
                  <DropdownMenuItem
                    onSelect={(e) => e.preventDefault()}
                    onClick={() => {
                      editor.dispatchCommand(FORMAT_ELEMENT_COMMAND, "center")
                      setTimeout(() => {
                        editor.getEditorState().read(() => updateToolbar())
                      }, 0)
                    }}
                  >
                    <AlignCenter className="mr-2 h-5 w-5" />
                    <span>Align Center</span>
                    {currentAlignment === "center" && <Check className="ml-auto h-5 w-5" />}
                  </DropdownMenuItem>
                  <DropdownMenuItem
                    onSelect={(e) => e.preventDefault()}
                    onClick={() => {
                      editor.dispatchCommand(FORMAT_ELEMENT_COMMAND, "right")
                      setTimeout(() => {
                        editor.getEditorState().read(() => updateToolbar())
                      }, 0)
                    }}
                  >
                    <AlignRight className="mr-2 h-5 w-5" />
                    <span>Align Right</span>
                    {currentAlignment === "right" && <Check className="ml-auto h-5 w-5" />}
                  </DropdownMenuItem>
                  <DropdownMenuItem
                    onSelect={(e) => e.preventDefault()}
                    onClick={() => {
                      editor.dispatchCommand(FORMAT_ELEMENT_COMMAND, "justify")
                      setTimeout(() => {
                        editor.getEditorState().read(() => updateToolbar())
                      }, 0)
                    }}
                  >
                    <AlignJustify className="mr-2 h-5 w-5" />
                    <span>Justify</span>
                    {currentAlignment === "justify" && <Check className="ml-auto h-5 w-5" />}
                  </DropdownMenuItem>
                </DropdownMenuSubContent>
              </DropdownMenuSub>
              <DropdownMenuSeparator />
              <ListMenuComponent
                editor={editor}
                currentListType={currentListType}
                updateToolbar={updateToolbar}
                showCurrentType={true}
              />
              <DropdownMenuSeparator /> {/* Mantenha este separador se houver outras opções após o alinhamento */}
              <DropdownMenuItem
                onClick={() => {
                  editor.update(() => {
                    const selection = $getSelection()
                    if ($isRangeSelection(selection)) {
                      const selectedText = selection.getTextContent()
                      if (selectedText) {
                        const quotedText = `"${selectedText}"`
                        selection.insertText(quotedText)
                      }
                    }
                  })
                }}
              >
                <Quote className="mr-2 h-5 w-5" />
                <span>Quote</span>
              </DropdownMenuItem>
            </DropdownMenuContent>
          </DropdownMenu>

>>>>>>> ce8d87d5
          {/* Dropdown: Inserir (Insert) */}
          <DropdownMenu>
            <DropdownMenuTrigger asChild>
              <Button
                variant="ghost"
                size="icon"
                className="h-12 w-12 hover:bg-accent/80 transition-colors duration-150"
              >
                <TextCursorInput className="h-5 w-5" /> {/* Using TextCursorInput as a generic icon for insert */}
              </Button>
            </DropdownMenuTrigger>
            <DropdownMenuContent side="top" align="start" className="w-48">
              <div className="px-2 py-1 text-xs font-medium text-muted-foreground">Insert</div>
              <DropdownMenuSeparator />
              <DropdownMenuItem onClick={handleLinkButtonClick}>
                <LinkIcon className="mr-2 h-5 w-5" />
                <span>Link</span>
              </DropdownMenuItem>
            </DropdownMenuContent>
          </DropdownMenu>
        </div>
      )}
      <Dialog open={showLinkDialog} onOpenChange={setShowLinkDialog}>
        <DialogContent className="sm:max-w-md">
          <DialogHeader>
            <DialogTitle>Add Link</DialogTitle>
          </DialogHeader>
          <div className="space-y-4">
            <div>
              <Label htmlFor="selected-text">Selected Text</Label>
              <Input id="selected-text" value={selectedText} readOnly className="bg-muted" />
            </div>
            <div>
              <Label htmlFor="link-url">URL</Label>
              <Input
                id="link-url"
                type="url"
                placeholder="https://example.com"
                value={linkUrl}
                onChange={(e) => setLinkUrl(e.target.value)}
                onKeyDown={(e) => {
                  if (e.key === 'Enter') {
                    handleInsertLink();
                  }
                }}
              />
            </div>
          </div>
          <DialogFooter>
            <Button variant="outline" onClick={() => setShowLinkDialog(false)}>
              Cancel
            </Button>
            <Button onClick={handleInsertLink} disabled={!linkUrl.trim()}>
              Add Link
            </Button>
          </DialogFooter>
        </DialogContent>
      </Dialog>
    </>
  );
}<|MERGE_RESOLUTION|>--- conflicted
+++ resolved
@@ -136,11 +136,7 @@
     }
 
     // Get current font family
-<<<<<<< HEAD
-    const nodes = selection.getNodes();
-=======
    
->>>>>>> ce8d87d5
     if (nodes.length > 0) {
       const firstNode = nodes[0];
       // Ensure the node has getStyle and explicitly convert its result to string
@@ -176,7 +172,6 @@
       const fontSizeMatch = style.match(/font-size:\s*([^;]+)/)
       if (fontSizeMatch) {
         setCurrentFontSize(fontSizeMatch[1].replace(/['']/g, ""))
-<<<<<<< HEAD
       } else {
         setCurrentTextColor("")
       }
@@ -191,8 +186,6 @@
       const colorMatch = style.match(/(?<!background-)color:\s*([^;]+)/)
       if (colorMatch) {
         setCurrentTextColor(colorMatch[1].replace(/['']/g, "").trim())
-=======
->>>>>>> ce8d87d5
       } else {
         setCurrentTextColor("")
       }
@@ -230,50 +223,6 @@
       setCurrentListType("")
     }
 
-    // Get current text color
-    if (nodes.length > 0) {
-      const firstNode = nodes[0]
-      const style = firstNode.getStyle ? String(firstNode.getStyle()) : ""
-      const colorMatch = style.match(/(?<!background-)color:\s*([^;]+)/)
-      if (colorMatch) {
-        setCurrentTextColor(colorMatch[1].replace(/['']/g, "").trim())
-      } else {
-        setCurrentTextColor("")
-      }
-    } else {
-      setCurrentTextColor("")
-    }
-
-    // Get current background color
-    if (nodes.length > 0) {
-      const firstNode = nodes[0]
-      const style = firstNode.getStyle ? String(firstNode.getStyle()) : ""
-      const backgroundColorMatch = style.match(/background-color:\s*([^;]+)/)
-      if (backgroundColorMatch) {
-        setCurrentBackgroundColor(backgroundColorMatch[1].replace(/['']/g, "").trim())
-      } else {
-        setCurrentBackgroundColor("")
-      }
-    } else {
-      setCurrentBackgroundColor("")
-    }
-
-    // Get current alignment using getFormat()
-    if (selection) {
-      const element = anchorNode.getTopLevelElementOrThrow()
-      setCurrentAlignment(element.getFormat())
-    } else {
-      setCurrentAlignment("")
-    }
-
-    // Get current list type
-    const parentElementList = anchorNode.getParent()
-    if (parentElementList && parentElementList.getType() === "list") {
-      setCurrentListType(parentElementList.getListType())
-    } else {
-      setCurrentListType("")
-    }
-
     const nativeSelection = window.getSelection()
     const range = nativeSelection?.getRangeAt(0)
     const rect = range?.getBoundingClientRect()
@@ -309,13 +258,8 @@
         setSelectedText(text);
         setShowLinkDialog(true);
       }
-<<<<<<< HEAD
     });
   }, [editor]);
-=======
-    })
-  }, [editor])
->>>>>>> ce8d87d5
 
   useEffect(() => {
     return editor.registerCommand(
@@ -329,11 +273,7 @@
   }, [editor, updateToolbar]);
 
   if (!isText) {
-<<<<<<< HEAD
     return null;
-=======
-    return null
->>>>>>> ce8d87d5
   }
 
   return (
@@ -372,10 +312,6 @@
               <DropdownMenuItem
                 onSelect={(e) => e.preventDefault()}
                 onClick={() => {
-<<<<<<< HEAD
-                  editor.dispatchCommand(FORMAT_TEXT_COMMAND, "bold")
-                  editor.getEditorState().read(() => updateToolbar())
-=======
                   editor.update(() => {
                     const selection = $getSelection()
                     if ($isRangeSelection(selection)) {
@@ -408,7 +344,6 @@
                   setTimeout(() => {
                     editor.getEditorState().read(() => updateToolbar())
                   }, 0)
->>>>>>> ce8d87d5
                 }}
               >
                 <Bold className="mr-2 h-5 w-5" />
@@ -418,9 +353,6 @@
               <DropdownMenuItem
                 onSelect={(e) => e.preventDefault()}
                 onClick={() => {
-<<<<<<< HEAD
-                  editor.dispatchCommand(FORMAT_TEXT_COMMAND, "italic")
-=======
                   editor.update(() => {
                     const selection = $getSelection()
                     if ($isRangeSelection(selection)) {
@@ -449,7 +381,6 @@
                       })
                     }
                   })
->>>>>>> ce8d87d5
                   // Force immediate update
                   setTimeout(() => {
                     editor.getEditorState().read(() => updateToolbar())
@@ -531,7 +462,6 @@
                 editor={editor}
                 currentFontSize={currentFontSize}
                 setCurrentFontSize={setCurrentFontSize}
-<<<<<<< HEAD
               />
 
               <TextColorMenuComponent
@@ -806,282 +736,6 @@
             </DropdownMenuContent>
           </DropdownMenu>
 
-=======
-              />
-
-              <TextColorMenuComponent
-                editor={editor}
-                currentTextColor={currentTextColor}
-                setCurrentTextColor={setCurrentTextColor}
-              />
-
-              <BackgroundColorMenuComponent
-                editor={editor}
-                currentBackgroundColor={currentBackgroundColor}
-                setCurrentBackgroundColor={setCurrentBackgroundColor}
-              />
-            </DropdownMenuContent>
-          </DropdownMenu>
-
-          {/* Dropdown: Estrutura (Structure) */}
-          <DropdownMenu>
-            <DropdownMenuTrigger asChild>
-              <Button
-                variant="ghost"
-                size="icon"
-                className="h-12 w-12 hover:bg-accent/80 transition-colors duration-150"
-              >
-                <AlignLeft className="h-5 w-5" /> {/* Using AlignLeft as a generic icon for structure */}
-              </Button>
-            </DropdownMenuTrigger>
-            <DropdownMenuContent side="top" align="start" className="w-auto">
-              <div className="px-2 py-1 text-xs font-medium text-muted-foreground">Structure</div>
-              <DropdownMenuSeparator />
-              <DropdownMenuSub>
-                <DropdownMenuSubTrigger>
-                  <AlignLeft className="mr-2 h-5 w-5" /> {/* Usando AlignLeft como ícone para Títulos */}
-                  <span>Headings {currentHeadingLevel ? `(${currentHeadingLevel.toUpperCase()})` : "(Paragraph)"}</span>
-                </DropdownMenuSubTrigger>
-                <DropdownMenuSubContent side="right" align="start">
-                  <div className="px-2 py-1 text-xs font-medium text-muted-foreground">Heading Levels</div>
-                  <DropdownMenuSeparator />
-                  <DropdownMenuItem
-                    onSelect={(e) => e.preventDefault()} // Prevent closing
-                    onClick={() => {
-                      editor.update(() => {
-                        const selection = $getSelection()
-                        if ($isRangeSelection(selection)) {
-                          $setBlocksType(selection, () => $createHeadingNode("h1"))
-                        }
-                      })
-                    }}
-                  >
-                    <span className="text-2xl font-bold">H1 - Large Heading</span>
-                  </DropdownMenuItem>
-                  <DropdownMenuItem
-                    onSelect={(e) => e.preventDefault()} // Prevent closing
-                    onClick={() => {
-                      editor.update(() => {
-                        const selection = $getSelection()
-                        if ($isRangeSelection(selection)) {
-                          $setBlocksType(selection, () => $createHeadingNode("h2"))
-                        }
-                      })
-                    }}
-                  >
-                    <span className="text-xl font-bold">H2 - Medium Heading</span>
-                  </DropdownMenuItem>
-                  <DropdownMenuItem
-                    onSelect={(e) => e.preventDefault()} // Prevent closing
-                    onClick={() => {
-                      editor.update(() => {
-                        const selection = $getSelection()
-                        if ($isRangeSelection(selection)) {
-                          $setBlocksType(selection, () => $createHeadingNode("h3"))
-                        }
-                      })
-                    }}
-                  >
-                    <span className="text-lg font-bold">H3 - Small Heading</span>
-                  </DropdownMenuItem>
-                  <DropdownMenuItem
-                    onSelect={(e) => e.preventDefault()} // Prevent closing
-                    onClick={() => {
-                      editor.update(() => {
-                        const selection = $getSelection()
-                        if ($isRangeSelection(selection)) {
-                          $setBlocksType(selection, () => $createHeadingNode("h4"))
-                        }
-                      })
-                    }}
-                  >
-                    <span className="text-base font-bold">H4 - Extra Small</span>
-                  </DropdownMenuItem>
-                  <DropdownMenuItem
-                    onSelect={(e) => e.preventDefault()} // Prevent closing
-                    onClick={() => {
-                      editor.update(() => {
-                        const selection = $getSelection()
-                        if ($isRangeSelection(selection)) {
-                          $setBlocksType(selection, () => $createHeadingNode("h5"))
-                        }
-                      })
-                    }}
-                  >
-                    <span className="text-sm font-bold">H5 - Tiny</span>
-                  </DropdownMenuItem>
-                  <DropdownMenuItem
-                    onSelect={(e) => e.preventDefault()} // Prevent closing
-                    onClick={() => {
-                      editor.update(() => {
-                        const selection = $getSelection()
-                        if ($isRangeSelection(selection)) {
-                          $setBlocksType(selection, () => $createHeadingNode("h6"))
-                        }
-                      })
-                    }}
-                  >
-                    <span className="text-xs font-bold">H6 - Smallest</span>
-                  </DropdownMenuItem>
-                  <DropdownMenuSeparator />
-                  <DropdownMenuItem
-                    onSelect={(e) => e.preventDefault()} // Prevent closing
-                    onClick={() => {
-                      editor.update(() => {
-                        const selection = $getSelection()
-                        if ($isRangeSelection(selection)) {
-                          // Convert to normal paragraph
-                          $setBlocksType(selection, () => $createParagraphNode())
-                        }
-                      })
-                    }}
-                  >
-                    <span className="text-base">Paragraph - Normal Text</span>
-                  </DropdownMenuItem>
-                  <DropdownMenuItem
-                    onSelect={(e) => e.preventDefault()} // Prevent closing
-                    onClick={() => {
-                      editor.update(() => {
-                        const selection = $getSelection()
-                        if ($isRangeSelection(selection)) {
-                          const selectedText = selection.getTextContent()
-                          if (selectedText) {
-                            // Wrap selected text in <q> tags for short quote
-                            const quotedText = `"${selectedText}"`
-                            selection.insertText(quotedText)
-                          }
-                        }
-                      })
-                    }}
-                  >
-                    <span className="text-base italic">Short Quote - Inline Citation</span>
-                  </DropdownMenuItem>
-                  <DropdownMenuItem
-                    onSelect={(e) => e.preventDefault()} // Prevent closing
-                    onClick={() => {
-                      editor.update(() => {
-                        const selection = $getSelection()
-                        if ($isRangeSelection(selection)) {
-                          // Convert to blockquote
-                          $setBlocksType(selection, () => $createQuoteNode())
-                        }
-                      })
-                    }}
-                  >
-                    <span className="text-base italic border-l-2 border-gray-400 pl-2">
-                      Long Quote - Block Citation
-                    </span>
-                  </DropdownMenuItem>
-                </DropdownMenuSubContent>
-              </DropdownMenuSub>
-              <DropdownMenuSeparator />
-              <DropdownMenuSub>
-                <DropdownMenuSubTrigger>
-                  {currentAlignment === "left" && <AlignLeft className="mr-2 h-5 w-5" />}
-                  {currentAlignment === "center" && <AlignCenter className="mr-2 h-5 w-5" />}
-                  {currentAlignment === "right" && <AlignRight className="mr-2 h-5 w-5" />}
-                  {currentAlignment === "justify" && <AlignJustify className="mr-2 h-5 w-5" />}
-                  {currentAlignment === "" && <AlignLeft className="mr-2 h-5 w-5" />}
-                  <span>
-                    Alignment (
-                    {currentAlignment === "left"
-                      ? "Left"
-                      : currentAlignment === "center"
-                        ? "Center"
-                        : currentAlignment === "right"
-                          ? "Right"
-                          : currentAlignment === "justify"
-                            ? "Justify"
-                            : "Left"}
-                    )
-                  </span>
-                </DropdownMenuSubTrigger>
-                <DropdownMenuSubContent side="right" align="start">
-                  <div className="px-2 py-1 text-xs font-medium text-muted-foreground">Text Alignment</div>
-                  <DropdownMenuSeparator />
-                  <DropdownMenuItem
-                    onSelect={(e) => e.preventDefault()}
-                    onClick={() => {
-                      editor.dispatchCommand(FORMAT_ELEMENT_COMMAND, "left")
-                      setTimeout(() => {
-                        editor.getEditorState().read(() => updateToolbar())
-                      }, 0)
-                    }}
-                  >
-                    <AlignLeft className="mr-2 h-5 w-5" />
-                    <span>Align Left</span>
-                    {currentAlignment === "left" && <Check className="ml-auto h-5 w-5" />}
-                  </DropdownMenuItem>
-                  <DropdownMenuItem
-                    onSelect={(e) => e.preventDefault()}
-                    onClick={() => {
-                      editor.dispatchCommand(FORMAT_ELEMENT_COMMAND, "center")
-                      setTimeout(() => {
-                        editor.getEditorState().read(() => updateToolbar())
-                      }, 0)
-                    }}
-                  >
-                    <AlignCenter className="mr-2 h-5 w-5" />
-                    <span>Align Center</span>
-                    {currentAlignment === "center" && <Check className="ml-auto h-5 w-5" />}
-                  </DropdownMenuItem>
-                  <DropdownMenuItem
-                    onSelect={(e) => e.preventDefault()}
-                    onClick={() => {
-                      editor.dispatchCommand(FORMAT_ELEMENT_COMMAND, "right")
-                      setTimeout(() => {
-                        editor.getEditorState().read(() => updateToolbar())
-                      }, 0)
-                    }}
-                  >
-                    <AlignRight className="mr-2 h-5 w-5" />
-                    <span>Align Right</span>
-                    {currentAlignment === "right" && <Check className="ml-auto h-5 w-5" />}
-                  </DropdownMenuItem>
-                  <DropdownMenuItem
-                    onSelect={(e) => e.preventDefault()}
-                    onClick={() => {
-                      editor.dispatchCommand(FORMAT_ELEMENT_COMMAND, "justify")
-                      setTimeout(() => {
-                        editor.getEditorState().read(() => updateToolbar())
-                      }, 0)
-                    }}
-                  >
-                    <AlignJustify className="mr-2 h-5 w-5" />
-                    <span>Justify</span>
-                    {currentAlignment === "justify" && <Check className="ml-auto h-5 w-5" />}
-                  </DropdownMenuItem>
-                </DropdownMenuSubContent>
-              </DropdownMenuSub>
-              <DropdownMenuSeparator />
-              <ListMenuComponent
-                editor={editor}
-                currentListType={currentListType}
-                updateToolbar={updateToolbar}
-                showCurrentType={true}
-              />
-              <DropdownMenuSeparator /> {/* Mantenha este separador se houver outras opções após o alinhamento */}
-              <DropdownMenuItem
-                onClick={() => {
-                  editor.update(() => {
-                    const selection = $getSelection()
-                    if ($isRangeSelection(selection)) {
-                      const selectedText = selection.getTextContent()
-                      if (selectedText) {
-                        const quotedText = `"${selectedText}"`
-                        selection.insertText(quotedText)
-                      }
-                    }
-                  })
-                }}
-              >
-                <Quote className="mr-2 h-5 w-5" />
-                <span>Quote</span>
-              </DropdownMenuItem>
-            </DropdownMenuContent>
-          </DropdownMenu>
-
->>>>>>> ce8d87d5
           {/* Dropdown: Inserir (Insert) */}
           <DropdownMenu>
             <DropdownMenuTrigger asChild>
