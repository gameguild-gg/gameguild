--- conflicted
+++ resolved
@@ -664,7 +664,6 @@
         ]
       }
     },
-<<<<<<< HEAD
     "/project/Get-Owner": {
       "get": {
         "operationId": "ProjectController_GetBasedOnOwner",
@@ -698,8 +697,6 @@
         ]
       }
     },
-=======
->>>>>>> acb34178
     "/project/transfer-ownership": {
       "post": {
         "operationId": "ProjectController_switchOwner",
