--- conflicted
+++ resolved
@@ -7074,15 +7074,12 @@
             "format": "date-time",
             "type": "string"
           },
-<<<<<<< HEAD
-          "applicant": {
-=======
           "deletedAt": {
             "format": "date-time",
             "type": "string"
           },
           "aplicant": {
->>>>>>> a91df72b
+          "applicant": {
             "$ref": "#/components/schemas/UserEntity"
           },
           "job": {
@@ -7093,12 +7090,9 @@
           "id",
           "createdAt",
           "updatedAt",
-<<<<<<< HEAD
-          "applicant",
-=======
           "deletedAt",
           "aplicant",
->>>>>>> a91df72b
+          "applicant",
           "job"
         ]
       }
