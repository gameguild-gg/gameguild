{
  "openapi": "3.0.0",
  "paths": {
    "/auth/magic-link": {
      "post": {
        "operationId": "AuthController_magicLink",
        "parameters": [],
        "requestBody": {
          "required": true,
          "content": {
            "application/json": {
              "schema": {
                "$ref": "#/components/schemas/EmailDto"
              }
            }
          }
        },
        "responses": {
          "default": {
            "description": "",
            "content": {
              "application/json": {
                "schema": {
                  "$ref": "#/components/schemas/OkDto"
                }
              }
            }
          }
        },
        "tags": [
          "auth"
        ]
      }
    },
    "/auth/local/sign-in": {
      "post": {
        "operationId": "AuthController_localSignWithEmailOrUsername",
        "parameters": [],
        "requestBody": {
          "required": true,
          "content": {
            "application/json": {
              "schema": {
                "$ref": "#/components/schemas/LocalSignInDto"
              }
            }
          }
        },
        "responses": {
          "default": {
            "description": "",
            "content": {
              "application/json": {
                "schema": {
                  "$ref": "#/components/schemas/LocalSignInResponseDto"
                }
              }
            }
          }
        },
        "tags": [
          "auth"
        ]
      }
    },
    "/auth/local/sign-up": {
      "post": {
        "operationId": "AuthController_signUpWithEmailUsernamePassword",
        "parameters": [],
        "requestBody": {
          "required": true,
          "content": {
            "application/json": {
              "schema": {
                "$ref": "#/components/schemas/LocalSignUpDto"
              }
            }
          }
        },
        "responses": {
          "default": {
            "description": "",
            "content": {
              "application/json": {
                "schema": {
                  "$ref": "#/components/schemas/LocalSignInResponseDto"
                }
              }
            }
          }
        },
        "tags": [
          "auth"
        ]
      }
    },
    "/auth/google/callback/{token}": {
      "get": {
        "operationId": "AuthController_signInWithGoogle",
        "parameters": [
          {
            "name": "token",
            "required": true,
            "in": "path",
            "schema": {
              "type": "string"
            }
          }
        ],
        "responses": {
          "default": {
            "description": "",
            "content": {
              "application/json": {
                "schema": {
                  "$ref": "#/components/schemas/LocalSignInResponseDto"
                }
              }
            }
          }
        },
        "tags": [
          "auth"
        ]
      }
    },
    "/auth/web3/sign-in/challenge": {
      "post": {
        "operationId": "AuthController_getWeb3SignInChallenge",
        "parameters": [],
        "requestBody": {
          "required": true,
          "content": {
            "application/json": {
              "schema": {
                "$ref": "#/components/schemas/EthereumSigninChallengeRequestDto"
              }
            }
          }
        },
        "responses": {
          "default": {
            "description": "",
            "content": {
              "application/json": {
                "schema": {
                  "$ref": "#/components/schemas/EthereumSigninChallengeResponseDto"
                }
              }
            }
          }
        },
        "tags": [
          "auth"
        ]
      }
    },
    "/auth/web3/sign-in/validate": {
      "post": {
        "operationId": "AuthController_validateWeb3SignInChallenge",
        "parameters": [],
        "requestBody": {
          "required": true,
          "content": {
            "application/json": {
              "schema": {
                "$ref": "#/components/schemas/EthereumSigninValidateRequestDto"
              }
            }
          }
        },
        "responses": {
          "default": {
            "description": "",
            "content": {
              "application/json": {
                "schema": {
                  "$ref": "#/components/schemas/LocalSignInResponseDto"
                }
              }
            }
          }
        },
        "tags": [
          "auth"
        ]
      }
    },
    "/auth/me": {
      "get": {
        "operationId": "AuthController_getCurrentUser",
        "parameters": [],
        "responses": {
          "400": {
            "description": "Bad request",
            "content": {
              "application/json": {
                "schema": {
                  "$ref": "#/components/schemas/ApiErrorResponseDto"
                }
              }
            }
          },
          "401": {
            "description": "Unauthorized",
            "content": {
              "application/json": {
                "schema": {
                  "$ref": "#/components/schemas/ApiErrorResponseDto"
                }
              }
            }
          },
          "403": {
            "description": "Forbidden",
            "content": {
              "application/json": {
                "schema": {
                  "$ref": "#/components/schemas/ApiErrorResponseDto"
                }
              }
            }
          },
          "404": {
            "description": "Not found",
            "content": {
              "application/json": {
                "schema": {
                  "$ref": "#/components/schemas/ApiErrorResponseDto"
                }
              }
            }
          },
          "409": {
            "description": "Already exists",
            "content": {
              "application/json": {
                "schema": {
                  "$ref": "#/components/schemas/ApiErrorResponseDto"
                }
              }
            }
          },
          "422": {
            "description": "Unprocessable entity",
            "content": {
              "application/json": {
                "schema": {
                  "$ref": "#/components/schemas/ApiErrorResponseDto"
                }
              }
            }
          },
          "500": {
            "description": "Internal server error",
            "content": {
              "application/json": {
                "schema": {
                  "$ref": "#/components/schemas/ApiErrorResponseDto"
                }
              }
            }
          },
          "default": {
            "description": "",
            "content": {
              "application/json": {
                "schema": {
                  "$ref": "#/components/schemas/UserEntity"
                }
              }
            }
          }
        },
        "tags": [
          "auth"
        ],
        "security": [
          {
            "bearer": []
          }
        ]
      }
    },
    "/auth/refresh-token": {
      "get": {
        "operationId": "AuthController_refreshToken",
        "parameters": [],
        "responses": {
          "400": {
            "description": "Bad request",
            "content": {
              "application/json": {
                "schema": {
                  "$ref": "#/components/schemas/ApiErrorResponseDto"
                }
              }
            }
          },
          "401": {
            "description": "Unauthorized",
            "content": {
              "application/json": {
                "schema": {
                  "$ref": "#/components/schemas/ApiErrorResponseDto"
                }
              }
            }
          },
          "403": {
            "description": "Forbidden",
            "content": {
              "application/json": {
                "schema": {
                  "$ref": "#/components/schemas/ApiErrorResponseDto"
                }
              }
            }
          },
          "404": {
            "description": "Not found",
            "content": {
              "application/json": {
                "schema": {
                  "$ref": "#/components/schemas/ApiErrorResponseDto"
                }
              }
            }
          },
          "409": {
            "description": "Already exists",
            "content": {
              "application/json": {
                "schema": {
                  "$ref": "#/components/schemas/ApiErrorResponseDto"
                }
              }
            }
          },
          "422": {
            "description": "Unprocessable entity",
            "content": {
              "application/json": {
                "schema": {
                  "$ref": "#/components/schemas/ApiErrorResponseDto"
                }
              }
            }
          },
          "500": {
            "description": "Internal server error",
            "content": {
              "application/json": {
                "schema": {
                  "$ref": "#/components/schemas/ApiErrorResponseDto"
                }
              }
            }
          },
          "default": {
            "description": "",
            "content": {
              "application/json": {
                "schema": {
                  "$ref": "#/components/schemas/LocalSignInResponseDto"
                }
              }
            }
          }
        },
        "tags": [
          "auth"
        ],
        "security": [
          {
            "bearer": []
          }
        ]
      }
    },
    "/auth/userExists/{user}": {
      "get": {
        "operationId": "AuthController_userExists",
        "parameters": [
          {
            "name": "user",
            "required": true,
            "in": "path",
            "schema": {
              "type": "string"
            }
          }
        ],
        "responses": {
          "default": {
            "description": "",
            "content": {
              "application/json": {
                "schema": {
                  "type": "boolean"
                }
              }
            }
          }
        },
        "tags": [
          "auth"
        ]
      }
    },
    "/content/course/create": {
      "post": {
        "operationId": "ContentController_createEmptyCourse",
        "parameters": [],
        "responses": {
          "400": {
            "description": "Bad request",
            "content": {
              "application/json": {
                "schema": {
                  "$ref": "#/components/schemas/ApiErrorResponseDto"
                }
              }
            }
          },
          "401": {
            "description": "Unauthorized",
            "content": {
              "application/json": {
                "schema": {
                  "$ref": "#/components/schemas/ApiErrorResponseDto"
                }
              }
            }
          },
          "403": {
            "description": "Forbidden",
            "content": {
              "application/json": {
                "schema": {
                  "$ref": "#/components/schemas/ApiErrorResponseDto"
                }
              }
            }
          },
          "404": {
            "description": "Not found",
            "content": {
              "application/json": {
                "schema": {
                  "$ref": "#/components/schemas/ApiErrorResponseDto"
                }
              }
            }
          },
          "409": {
            "description": "Already exists",
            "content": {
              "application/json": {
                "schema": {
                  "$ref": "#/components/schemas/ApiErrorResponseDto"
                }
              }
            }
          },
          "422": {
            "description": "Unprocessable entity",
            "content": {
              "application/json": {
                "schema": {
                  "$ref": "#/components/schemas/ApiErrorResponseDto"
                }
              }
            }
          },
          "500": {
            "description": "Internal server error",
            "content": {
              "application/json": {
                "schema": {
                  "$ref": "#/components/schemas/ApiErrorResponseDto"
                }
              }
            }
          },
          "default": {
            "description": "",
            "content": {
              "application/json": {
                "schema": {
                  "$ref": "#/components/schemas/CourseEntity"
                }
              }
            }
          }
        },
        "tags": [
          "content"
        ],
        "security": [
          {
            "bearer": []
          }
        ]
      }
    },
    "/project": {
      "post": {
        "operationId": "createOneBaseProjectControllerProjectEntity",
        "summary": "Create a single ProjectEntity",
        "parameters": [],
        "requestBody": {
          "required": true,
          "content": {
            "application/json": {
              "schema": {
                "$ref": "#/components/schemas/ProjectEntity"
              }
            }
          }
        },
        "responses": {
          "201": {
            "description": "Get create one base response",
            "content": {
              "application/json": {
                "schema": {
                  "$ref": "#/components/schemas/ProjectEntity"
                }
              }
            }
          },
          "400": {
            "description": "Bad request",
            "content": {
              "application/json": {
                "schema": {
                  "$ref": "#/components/schemas/ApiErrorResponseDto"
                }
              }
            }
          },
          "401": {
            "description": "Unauthorized",
            "content": {
              "application/json": {
                "schema": {
                  "$ref": "#/components/schemas/ApiErrorResponseDto"
                }
              }
            }
          },
          "403": {
            "description": "Forbidden",
            "content": {
              "application/json": {
                "schema": {
                  "$ref": "#/components/schemas/ApiErrorResponseDto"
                }
              }
            }
          },
          "404": {
            "description": "Not found",
            "content": {
              "application/json": {
                "schema": {
                  "$ref": "#/components/schemas/ApiErrorResponseDto"
                }
              }
            }
          },
          "409": {
            "description": "Already exists",
            "content": {
              "application/json": {
                "schema": {
                  "$ref": "#/components/schemas/ApiErrorResponseDto"
                }
              }
            }
          },
          "422": {
            "description": "Unprocessable entity",
            "content": {
              "application/json": {
                "schema": {
                  "$ref": "#/components/schemas/ApiErrorResponseDto"
                }
              }
            }
          },
          "500": {
            "description": "Internal server error",
            "content": {
              "application/json": {
                "schema": {
                  "$ref": "#/components/schemas/ApiErrorResponseDto"
                }
              }
            }
          }
        },
        "tags": [
          "Project"
        ],
        "security": [
          {
            "bearer": []
          }
        ]
      },
      "get": {
        "operationId": "getManyBaseProjectControllerProjectEntity",
        "summary": "Retrieve multiple ProjectEntities",
        "parameters": [
          {
            "name": "fields",
            "description": "Selects resource fields. <a href=\"https://github.com/nestjsx/crud/wiki/Requests#select\" target=\"_blank\">Docs</a>",
            "required": false,
            "in": "query",
            "schema": {
              "type": "array",
              "items": {
                "type": "string"
              }
            },
            "style": "form",
            "explode": false
          },
          {
            "name": "s",
            "description": "Adds search condition. <a href=\"https://github.com/nestjsx/crud/wiki/Requests#search\" target=\"_blank\">Docs</a>",
            "required": false,
            "in": "query",
            "schema": {
              "type": "string"
            }
          },
          {
            "name": "filter",
            "description": "Adds filter condition. <a href=\"https://github.com/nestjsx/crud/wiki/Requests#filter\" target=\"_blank\">Docs</a>",
            "required": false,
            "in": "query",
            "schema": {
              "type": "array",
              "items": {
                "type": "string"
              }
            },
            "style": "form",
            "explode": true
          },
          {
            "name": "or",
            "description": "Adds OR condition. <a href=\"https://github.com/nestjsx/crud/wiki/Requests#or\" target=\"_blank\">Docs</a>",
            "required": false,
            "in": "query",
            "schema": {
              "type": "array",
              "items": {
                "type": "string"
              }
            },
            "style": "form",
            "explode": true
          },
          {
            "name": "sort",
            "description": "Adds sort by field. <a href=\"https://github.com/nestjsx/crud/wiki/Requests#sort\" target=\"_blank\">Docs</a>",
            "required": false,
            "in": "query",
            "schema": {
              "type": "array",
              "items": {
                "type": "string"
              }
            },
            "style": "form",
            "explode": true
          },
          {
            "name": "join",
            "description": "Adds relational resources. <a href=\"https://github.com/nestjsx/crud/wiki/Requests#join\" target=\"_blank\">Docs</a>",
            "required": false,
            "in": "query",
            "schema": {
              "type": "array",
              "items": {
                "type": "string"
              }
            },
            "style": "form",
            "explode": true
          },
          {
            "name": "limit",
            "description": "Limit amount of resources. <a href=\"https://github.com/nestjsx/crud/wiki/Requests#limit\" target=\"_blank\">Docs</a>",
            "required": false,
            "in": "query",
            "schema": {
              "type": "integer"
            }
          },
          {
            "name": "offset",
            "description": "Offset amount of resources. <a href=\"https://github.com/nestjsx/crud/wiki/Requests#offset\" target=\"_blank\">Docs</a>",
            "required": false,
            "in": "query",
            "schema": {
              "type": "integer"
            }
          },
          {
            "name": "page",
            "description": "Page portion of resources. <a href=\"https://github.com/nestjsx/crud/wiki/Requests#page\" target=\"_blank\">Docs</a>",
            "required": false,
            "in": "query",
            "schema": {
              "type": "integer"
            }
          },
          {
            "name": "cache",
            "description": "Reset cache (if was enabled). <a href=\"https://github.com/nestjsx/crud/wiki/Requests#cache\" target=\"_blank\">Docs</a>",
            "required": false,
            "in": "query",
            "schema": {
              "type": "integer",
              "minimum": 0,
              "maximum": 1
            }
          }
        ],
        "responses": {
          "200": {
            "description": "Get many base response",
            "content": {
              "application/json": {
                "schema": {
                  "oneOf": [
                    {
                      "$ref": "#/components/schemas/GetManyProjectEntityResponseDto"
                    },
                    {
                      "type": "array",
                      "items": {
                        "$ref": "#/components/schemas/ProjectEntity"
                      }
                    }
                  ]
                }
              }
            }
          },
<<<<<<< HEAD
          "401": {
            "description": "Unauthorized"
          }
        },
        "tags": [
          "Project"
        ],
        "security": [
          {
            "bearer": []
          }
        ]
      }
    },
    "/project/{id}": {
      "patch": {
        "operationId": "updateOneBaseProjectControllerProjectEntity",
        "summary": "Update a single ProjectEntity",
        "parameters": [
          {
            "name": "id",
            "required": true,
            "in": "path",
            "schema": {
              "type": "string"
=======
          "400": {
            "description": "Bad request",
            "content": {
              "application/json": {
                "schema": {
                  "$ref": "#/components/schemas/ApiErrorResponseDto"
                }
              }
>>>>>>> 82a4ef92
            }
          },
          "401": {
            "description": "Unauthorized",
            "content": {
              "application/json": {
                "schema": {
                  "$ref": "#/components/schemas/ApiErrorResponseDto"
                }
              }
            }
          },
          "403": {
            "description": "Forbidden",
            "content": {
              "application/json": {
                "schema": {
                  "$ref": "#/components/schemas/ApiErrorResponseDto"
                }
              }
            }
          },
          "404": {
            "description": "Not found",
            "content": {
              "application/json": {
                "schema": {
                  "$ref": "#/components/schemas/ApiErrorResponseDto"
                }
              }
            }
          },
          "409": {
            "description": "Already exists",
            "content": {
              "application/json": {
                "schema": {
                  "$ref": "#/components/schemas/ApiErrorResponseDto"
                }
              }
            }
          },
          "422": {
            "description": "Unprocessable entity",
            "content": {
              "application/json": {
                "schema": {
                  "$ref": "#/components/schemas/ApiErrorResponseDto"
                }
              }
            }
          },
          "500": {
            "description": "Internal server error",
            "content": {
              "application/json": {
                "schema": {
                  "$ref": "#/components/schemas/ApiErrorResponseDto"
                }
              }
            }
          }
        },
        "tags": [
          "project"
        ],
        "security": [
          {
            "bearer": []
          }
        ]
      }
    },
    "/project/{id}": {
      "patch": {
        "operationId": "updateOneBaseProjectControllerProjectEntity",
        "summary": "Update a single ProjectEntity",
        "parameters": [
          {
            "name": "id",
            "required": true,
            "in": "path",
            "schema": {
              "type": "string"
            }
          }
        ],
        "requestBody": {
          "required": true,
          "content": {
            "application/json": {
              "schema": {
                "$ref": "#/components/schemas/ProjectEntity"
              }
            }
          }
        },
        "responses": {
          "200": {
            "description": "Response",
            "content": {
              "application/json": {
                "schema": {
                  "$ref": "#/components/schemas/ProjectEntity"
                }
              }
            }
          },
          "400": {
            "description": "Bad request",
            "content": {
              "application/json": {
                "schema": {
                  "$ref": "#/components/schemas/ApiErrorResponseDto"
                }
              }
            }
          },
          "401": {
            "description": "Unauthorized",
            "content": {
              "application/json": {
                "schema": {
                  "$ref": "#/components/schemas/ApiErrorResponseDto"
                }
              }
            }
          },
          "403": {
            "description": "Forbidden",
            "content": {
              "application/json": {
                "schema": {
                  "$ref": "#/components/schemas/ApiErrorResponseDto"
                }
              }
            }
          },
          "404": {
            "description": "Not found",
            "content": {
              "application/json": {
                "schema": {
                  "$ref": "#/components/schemas/ApiErrorResponseDto"
                }
              }
            }
          },
          "409": {
            "description": "Already exists",
            "content": {
              "application/json": {
                "schema": {
                  "$ref": "#/components/schemas/ApiErrorResponseDto"
                }
              }
            }
          },
          "422": {
            "description": "Unprocessable entity",
            "content": {
              "application/json": {
                "schema": {
                  "$ref": "#/components/schemas/ApiErrorResponseDto"
                }
              }
            }
          },
          "500": {
            "description": "Internal server error",
            "content": {
              "application/json": {
                "schema": {
                  "$ref": "#/components/schemas/ApiErrorResponseDto"
                }
              }
            }
          }
        },
        "tags": [
          "Project"
        ],
        "security": [
          {
            "bearer": []
          }
        ]
      },
      "get": {
        "operationId": "getOneBaseProjectControllerProjectEntity",
        "summary": "Retrieve a single ProjectEntity",
        "parameters": [
          {
            "name": "id",
            "required": true,
            "in": "path",
            "schema": {
              "type": "string"
            }
          },
          {
            "name": "fields",
            "description": "Selects resource fields. <a href=\"https://github.com/nestjsx/crud/wiki/Requests#select\" target=\"_blank\">Docs</a>",
            "required": false,
            "in": "query",
            "schema": {
              "type": "array",
              "items": {
                "type": "string"
              }
            },
            "style": "form",
            "explode": false
          },
          {
            "name": "join",
            "description": "Adds relational resources. <a href=\"https://github.com/nestjsx/crud/wiki/Requests#join\" target=\"_blank\">Docs</a>",
            "required": false,
            "in": "query",
            "schema": {
              "type": "array",
              "items": {
                "type": "string"
              }
            },
            "style": "form",
            "explode": true
          },
          {
            "name": "cache",
            "description": "Reset cache (if was enabled). <a href=\"https://github.com/nestjsx/crud/wiki/Requests#cache\" target=\"_blank\">Docs</a>",
            "required": false,
            "in": "query",
            "schema": {
              "type": "integer",
              "minimum": 0,
              "maximum": 1
            }
          }
        ],
        "responses": {
          "200": {
            "description": "Get one base response",
            "content": {
              "application/json": {
                "schema": {
                  "$ref": "#/components/schemas/ProjectEntity"
                }
              }
            }
          },
          "400": {
            "description": "Bad request",
            "content": {
              "application/json": {
                "schema": {
                  "$ref": "#/components/schemas/ApiErrorResponseDto"
                }
              }
            }
          },
          "401": {
            "description": "Unauthorized",
            "content": {
              "application/json": {
                "schema": {
                  "$ref": "#/components/schemas/ApiErrorResponseDto"
                }
              }
            }
          },
          "403": {
            "description": "Forbidden",
            "content": {
              "application/json": {
                "schema": {
                  "$ref": "#/components/schemas/ApiErrorResponseDto"
                }
              }
            }
          },
          "404": {
            "description": "Not found",
            "content": {
              "application/json": {
                "schema": {
                  "$ref": "#/components/schemas/ApiErrorResponseDto"
                }
              }
            }
          },
          "409": {
            "description": "Already exists",
            "content": {
              "application/json": {
                "schema": {
                  "$ref": "#/components/schemas/ApiErrorResponseDto"
                }
              }
            }
          },
          "422": {
            "description": "Unprocessable entity",
            "content": {
              "application/json": {
                "schema": {
                  "$ref": "#/components/schemas/ApiErrorResponseDto"
                }
              }
            }
          },
          "500": {
            "description": "Internal server error",
            "content": {
              "application/json": {
                "schema": {
                  "$ref": "#/components/schemas/ApiErrorResponseDto"
                }
              }
            }
          }
        },
        "tags": [
          "Project"
        ],
        "security": [
          {
            "bearer": []
          }
        ]
      },
      "delete": {
        "operationId": "deleteOneBaseProjectControllerProjectEntity",
        "summary": "Delete a single ProjectEntity",
        "parameters": [
          {
            "name": "id",
            "required": true,
            "in": "path",
            "schema": {
              "type": "string"
            }
          }
        ],
        "responses": {
          "200": {
            "description": "Delete one base response"
          },
          "400": {
            "description": "Bad request",
            "content": {
              "application/json": {
                "schema": {
                  "$ref": "#/components/schemas/ApiErrorResponseDto"
                }
              }
            }
          },
          "401": {
            "description": "Unauthorized",
            "content": {
              "application/json": {
                "schema": {
                  "$ref": "#/components/schemas/ApiErrorResponseDto"
                }
              }
            }
          },
          "403": {
            "description": "Forbidden",
            "content": {
              "application/json": {
                "schema": {
                  "$ref": "#/components/schemas/ApiErrorResponseDto"
                }
              }
            }
          },
          "404": {
            "description": "Not found",
            "content": {
              "application/json": {
                "schema": {
                  "$ref": "#/components/schemas/ApiErrorResponseDto"
                }
              }
            }
          },
          "409": {
            "description": "Already exists",
            "content": {
              "application/json": {
                "schema": {
                  "$ref": "#/components/schemas/ApiErrorResponseDto"
                }
              }
            }
          },
          "422": {
            "description": "Unprocessable entity",
            "content": {
              "application/json": {
                "schema": {
                  "$ref": "#/components/schemas/ApiErrorResponseDto"
                }
              }
            }
          },
          "500": {
            "description": "Internal server error",
            "content": {
              "application/json": {
                "schema": {
                  "$ref": "#/components/schemas/ApiErrorResponseDto"
                }
              }
            }
          }
        },
        "tags": [
          "Project"
        ],
        "security": [
          {
            "bearer": []
          }
        ]
      }
    },
    "/project/transfer-ownership": {
      "post": {
        "operationId": "ProjectController_switchOwner",
        "parameters": [],
        "requestBody": {
          "required": true,
          "content": {
            "application/json": {
              "schema": {
                "$ref": "#/components/schemas/TransferOwnershipRequestDto"
              }
            }
          }
        },
        "responses": {
          "400": {
            "description": "Bad request",
            "content": {
              "application/json": {
                "schema": {
                  "$ref": "#/components/schemas/ApiErrorResponseDto"
                }
              }
            }
          },
          "401": {
            "description": "Unauthorized",
            "content": {
              "application/json": {
                "schema": {
                  "$ref": "#/components/schemas/ApiErrorResponseDto"
                }
              }
            }
          },
          "403": {
            "description": "Forbidden",
            "content": {
              "application/json": {
                "schema": {
                  "$ref": "#/components/schemas/ApiErrorResponseDto"
                }
              }
            }
          },
          "404": {
            "description": "Not found",
            "content": {
              "application/json": {
                "schema": {
                  "$ref": "#/components/schemas/ApiErrorResponseDto"
                }
              }
            }
          },
          "409": {
            "description": "Already exists",
            "content": {
              "application/json": {
                "schema": {
                  "$ref": "#/components/schemas/ApiErrorResponseDto"
                }
              }
            }
          },
          "422": {
            "description": "Unprocessable entity",
            "content": {
              "application/json": {
                "schema": {
                  "$ref": "#/components/schemas/ApiErrorResponseDto"
                }
              }
            }
          },
          "500": {
            "description": "Internal server error",
            "content": {
              "application/json": {
                "schema": {
                  "$ref": "#/components/schemas/ApiErrorResponseDto"
                }
              }
            }
          }
        },
        "tags": [
          "Project"
        ],
        "security": [
          {
            "bearer": []
          }
        ]
      }
    },
    "/project/add-editor": {
      "post": {
        "operationId": "ProjectController_addEditor",
        "parameters": [],
        "requestBody": {
          "required": true,
          "content": {
            "application/json": {
              "schema": {
                "$ref": "#/components/schemas/EditorRequestDto"
              }
            }
          }
        },
        "responses": {
          "400": {
            "description": "Bad request",
            "content": {
              "application/json": {
                "schema": {
                  "$ref": "#/components/schemas/ApiErrorResponseDto"
                }
              }
            }
          },
          "401": {
            "description": "Unauthorized",
            "content": {
              "application/json": {
                "schema": {
                  "$ref": "#/components/schemas/ApiErrorResponseDto"
                }
              }
            }
          },
          "403": {
            "description": "Forbidden",
            "content": {
              "application/json": {
                "schema": {
                  "$ref": "#/components/schemas/ApiErrorResponseDto"
                }
              }
            }
          },
          "404": {
            "description": "Not found",
            "content": {
              "application/json": {
                "schema": {
                  "$ref": "#/components/schemas/ApiErrorResponseDto"
                }
              }
            }
          },
          "409": {
            "description": "Already exists",
            "content": {
              "application/json": {
                "schema": {
                  "$ref": "#/components/schemas/ApiErrorResponseDto"
                }
              }
            }
          },
          "422": {
            "description": "Unprocessable entity",
            "content": {
              "application/json": {
                "schema": {
                  "$ref": "#/components/schemas/ApiErrorResponseDto"
                }
              }
            }
          },
          "500": {
            "description": "Internal server error",
            "content": {
              "application/json": {
                "schema": {
                  "$ref": "#/components/schemas/ApiErrorResponseDto"
                }
              }
            }
          }
        },
        "tags": [
          "Project"
        ],
        "security": [
          {
            "bearer": []
          }
        ]
      }
    },
    "/project/remove-editor": {
      "post": {
        "operationId": "ProjectController_removeEditor",
        "parameters": [],
        "requestBody": {
          "required": true,
          "content": {
            "application/json": {
              "schema": {
                "$ref": "#/components/schemas/EditorRequestDto"
              }
            }
          }
        },
        "responses": {
          "400": {
            "description": "Bad request",
            "content": {
              "application/json": {
                "schema": {
                  "$ref": "#/components/schemas/ApiErrorResponseDto"
                }
              }
            }
          },
          "401": {
            "description": "Unauthorized",
            "content": {
              "application/json": {
                "schema": {
                  "$ref": "#/components/schemas/ApiErrorResponseDto"
                }
              }
            }
          },
          "403": {
            "description": "Forbidden",
            "content": {
              "application/json": {
                "schema": {
                  "$ref": "#/components/schemas/ApiErrorResponseDto"
                }
              }
            }
          },
          "404": {
            "description": "Not found",
            "content": {
              "application/json": {
                "schema": {
                  "$ref": "#/components/schemas/ApiErrorResponseDto"
                }
              }
            }
          },
          "409": {
            "description": "Already exists",
            "content": {
              "application/json": {
                "schema": {
                  "$ref": "#/components/schemas/ApiErrorResponseDto"
                }
              }
            }
          },
          "422": {
            "description": "Unprocessable entity",
            "content": {
              "application/json": {
                "schema": {
                  "$ref": "#/components/schemas/ApiErrorResponseDto"
                }
              }
            }
          },
          "500": {
            "description": "Internal server error",
            "content": {
              "application/json": {
                "schema": {
                  "$ref": "#/components/schemas/ApiErrorResponseDto"
                }
              }
            }
          }
        },
        "tags": [
          "Project"
        ],
        "security": [
          {
            "bearer": []
          }
        ]
      }
    },
    "/project-version": {
      "post": {
        "operationId": "createOneBaseProjectVersionControllerProjectVersionEntity",
        "summary": "Create a single ProjectVersionEntity",
        "parameters": [],
        "requestBody": {
          "required": true,
          "content": {
            "application/json": {
              "schema": {
                "$ref": "#/components/schemas/ProjectVersionEntity"
              }
            }
          }
        },
        "responses": {
          "201": {
            "description": "Get create one base response",
            "content": {
              "application/json": {
                "schema": {
                  "$ref": "#/components/schemas/ProjectVersionEntity"
                }
              }
            }
          },
          "400": {
            "description": "Bad request",
            "content": {
              "application/json": {
                "schema": {
                  "$ref": "#/components/schemas/ApiErrorResponseDto"
                }
              }
            }
          },
          "401": {
            "description": "Unauthorized",
            "content": {
              "application/json": {
                "schema": {
                  "$ref": "#/components/schemas/ApiErrorResponseDto"
                }
              }
            }
          },
          "403": {
            "description": "Forbidden",
            "content": {
              "application/json": {
                "schema": {
                  "$ref": "#/components/schemas/ApiErrorResponseDto"
                }
              }
            }
          },
          "404": {
            "description": "Not found",
            "content": {
              "application/json": {
                "schema": {
                  "$ref": "#/components/schemas/ApiErrorResponseDto"
                }
              }
            }
          },
          "409": {
            "description": "Already exists",
            "content": {
              "application/json": {
                "schema": {
                  "$ref": "#/components/schemas/ApiErrorResponseDto"
                }
              }
            }
          },
          "422": {
            "description": "Unprocessable entity",
            "content": {
              "application/json": {
                "schema": {
                  "$ref": "#/components/schemas/ApiErrorResponseDto"
                }
              }
            }
          },
          "500": {
            "description": "Internal server error",
            "content": {
              "application/json": {
                "schema": {
                  "$ref": "#/components/schemas/ApiErrorResponseDto"
                }
              }
            }
          }
        },
        "tags": [
          "project-version"
        ],
        "security": [
          {
            "bearer": []
          }
        ]
      },
      "get": {
        "operationId": "getManyBaseProjectVersionControllerProjectVersionEntity",
        "summary": "Retrieve multiple ProjectVersionEntities",
        "parameters": [
          {
            "name": "fields",
            "description": "Selects resource fields. <a href=\"https://github.com/nestjsx/crud/wiki/Requests#select\" target=\"_blank\">Docs</a>",
            "required": false,
            "in": "query",
            "schema": {
              "type": "array",
              "items": {
                "type": "string"
              }
            },
            "style": "form",
            "explode": false
          },
          {
            "name": "s",
            "description": "Adds search condition. <a href=\"https://github.com/nestjsx/crud/wiki/Requests#search\" target=\"_blank\">Docs</a>",
            "required": false,
            "in": "query",
            "schema": {
              "type": "string"
            }
          },
          {
            "name": "filter",
            "description": "Adds filter condition. <a href=\"https://github.com/nestjsx/crud/wiki/Requests#filter\" target=\"_blank\">Docs</a>",
            "required": false,
            "in": "query",
            "schema": {
              "type": "array",
              "items": {
                "type": "string"
              }
            },
            "style": "form",
            "explode": true
          },
          {
            "name": "or",
            "description": "Adds OR condition. <a href=\"https://github.com/nestjsx/crud/wiki/Requests#or\" target=\"_blank\">Docs</a>",
            "required": false,
            "in": "query",
            "schema": {
              "type": "array",
              "items": {
                "type": "string"
              }
            },
            "style": "form",
            "explode": true
          },
          {
            "name": "sort",
            "description": "Adds sort by field. <a href=\"https://github.com/nestjsx/crud/wiki/Requests#sort\" target=\"_blank\">Docs</a>",
            "required": false,
            "in": "query",
            "schema": {
              "type": "array",
              "items": {
                "type": "string"
              }
            },
            "style": "form",
            "explode": true
          },
          {
            "name": "join",
            "description": "Adds relational resources. <a href=\"https://github.com/nestjsx/crud/wiki/Requests#join\" target=\"_blank\">Docs</a>",
            "required": false,
            "in": "query",
            "schema": {
              "type": "array",
              "items": {
                "type": "string"
              }
            },
            "style": "form",
            "explode": true
          },
          {
            "name": "limit",
            "description": "Limit amount of resources. <a href=\"https://github.com/nestjsx/crud/wiki/Requests#limit\" target=\"_blank\">Docs</a>",
            "required": false,
            "in": "query",
            "schema": {
              "type": "integer"
            }
          },
          {
            "name": "offset",
            "description": "Offset amount of resources. <a href=\"https://github.com/nestjsx/crud/wiki/Requests#offset\" target=\"_blank\">Docs</a>",
            "required": false,
            "in": "query",
            "schema": {
              "type": "integer"
            }
          },
          {
            "name": "page",
            "description": "Page portion of resources. <a href=\"https://github.com/nestjsx/crud/wiki/Requests#page\" target=\"_blank\">Docs</a>",
            "required": false,
            "in": "query",
            "schema": {
              "type": "integer"
            }
          },
          {
            "name": "cache",
            "description": "Reset cache (if was enabled). <a href=\"https://github.com/nestjsx/crud/wiki/Requests#cache\" target=\"_blank\">Docs</a>",
            "required": false,
            "in": "query",
            "schema": {
              "type": "integer",
              "minimum": 0,
              "maximum": 1
            }
          }
        ],
        "responses": {
          "200": {
            "description": "Get many base response",
            "content": {
              "application/json": {
                "schema": {
                  "oneOf": [
                    {
                      "$ref": "#/components/schemas/GetManyProjectVersionEntityResponseDto"
                    },
                    {
                      "type": "array",
                      "items": {
                        "$ref": "#/components/schemas/ProjectVersionEntity"
                      }
                    }
                  ]
                }
              }
            }
          },
          "400": {
            "description": "Bad request",
            "content": {
              "application/json": {
                "schema": {
                  "$ref": "#/components/schemas/ApiErrorResponseDto"
                }
              }
            }
          },
          "401": {
            "description": "Unauthorized",
            "content": {
              "application/json": {
                "schema": {
                  "$ref": "#/components/schemas/ApiErrorResponseDto"
                }
              }
            }
          },
          "403": {
            "description": "Forbidden",
            "content": {
              "application/json": {
                "schema": {
                  "$ref": "#/components/schemas/ApiErrorResponseDto"
                }
              }
            }
          },
          "404": {
            "description": "Not found",
            "content": {
              "application/json": {
                "schema": {
                  "$ref": "#/components/schemas/ApiErrorResponseDto"
                }
              }
            }
          },
          "409": {
            "description": "Already exists",
            "content": {
              "application/json": {
                "schema": {
                  "$ref": "#/components/schemas/ApiErrorResponseDto"
                }
              }
            }
          },
          "422": {
            "description": "Unprocessable entity",
            "content": {
              "application/json": {
                "schema": {
                  "$ref": "#/components/schemas/ApiErrorResponseDto"
                }
              }
            }
          },
          "500": {
            "description": "Internal server error",
            "content": {
              "application/json": {
                "schema": {
                  "$ref": "#/components/schemas/ApiErrorResponseDto"
                }
              }
            }
          }
        },
        "tags": [
          "project-version"
        ],
        "security": [
          {
            "bearer": []
          }
        ]
      }
    },
    "/project-version/{id}": {
      "delete": {
        "operationId": "deleteOneBaseProjectVersionControllerProjectVersionEntity",
        "summary": "Delete a single ProjectVersionEntity",
        "parameters": [
          {
            "name": "id",
            "required": true,
            "in": "path",
            "schema": {
              "type": "string"
            }
          }
        ],
        "responses": {
          "200": {
            "description": "Delete one base response"
          },
          "400": {
            "description": "Bad request",
            "content": {
              "application/json": {
                "schema": {
                  "$ref": "#/components/schemas/ApiErrorResponseDto"
                }
              }
            }
          },
          "401": {
            "description": "Unauthorized",
            "content": {
              "application/json": {
                "schema": {
                  "$ref": "#/components/schemas/ApiErrorResponseDto"
                }
              }
            }
          },
          "403": {
            "description": "Forbidden",
            "content": {
              "application/json": {
                "schema": {
                  "$ref": "#/components/schemas/ApiErrorResponseDto"
                }
              }
            }
          },
          "404": {
            "description": "Not found",
            "content": {
              "application/json": {
                "schema": {
                  "$ref": "#/components/schemas/ApiErrorResponseDto"
                }
              }
            }
          },
          "409": {
            "description": "Already exists",
            "content": {
              "application/json": {
                "schema": {
                  "$ref": "#/components/schemas/ApiErrorResponseDto"
                }
              }
            }
          },
          "422": {
            "description": "Unprocessable entity",
            "content": {
              "application/json": {
                "schema": {
                  "$ref": "#/components/schemas/ApiErrorResponseDto"
                }
              }
            }
          },
          "500": {
            "description": "Internal server error",
            "content": {
              "application/json": {
                "schema": {
                  "$ref": "#/components/schemas/ApiErrorResponseDto"
                }
              }
            }
          }
        },
        "tags": [
          "project-version"
        ],
        "security": [
          {
            "bearer": []
          }
        ]
      },
      "get": {
        "operationId": "getOneBaseProjectVersionControllerProjectVersionEntity",
        "summary": "Retrieve a single ProjectVersionEntity",
        "parameters": [
          {
            "name": "id",
            "required": true,
            "in": "path",
            "schema": {
              "type": "string"
            }
          },
          {
            "name": "fields",
            "description": "Selects resource fields. <a href=\"https://github.com/nestjsx/crud/wiki/Requests#select\" target=\"_blank\">Docs</a>",
            "required": false,
            "in": "query",
            "schema": {
              "type": "array",
              "items": {
                "type": "string"
              }
            },
            "style": "form",
            "explode": false
          },
          {
            "name": "join",
            "description": "Adds relational resources. <a href=\"https://github.com/nestjsx/crud/wiki/Requests#join\" target=\"_blank\">Docs</a>",
            "required": false,
            "in": "query",
            "schema": {
              "type": "array",
              "items": {
                "type": "string"
              }
            },
            "style": "form",
            "explode": true
          },
          {
            "name": "cache",
            "description": "Reset cache (if was enabled). <a href=\"https://github.com/nestjsx/crud/wiki/Requests#cache\" target=\"_blank\">Docs</a>",
            "required": false,
            "in": "query",
            "schema": {
              "type": "integer",
              "minimum": 0,
              "maximum": 1
            }
          }
        ],
        "responses": {
          "200": {
            "description": "Get one base response",
            "content": {
              "application/json": {
                "schema": {
                  "$ref": "#/components/schemas/ProjectVersionEntity"
                }
              }
            }
          },
          "400": {
            "description": "Bad request",
            "content": {
              "application/json": {
                "schema": {
                  "$ref": "#/components/schemas/ApiErrorResponseDto"
                }
              }
            }
          },
          "401": {
            "description": "Unauthorized",
            "content": {
              "application/json": {
                "schema": {
                  "$ref": "#/components/schemas/ApiErrorResponseDto"
                }
              }
            }
          },
          "403": {
            "description": "Forbidden",
            "content": {
              "application/json": {
                "schema": {
                  "$ref": "#/components/schemas/ApiErrorResponseDto"
                }
              }
            }
          },
          "404": {
            "description": "Not found",
            "content": {
              "application/json": {
                "schema": {
                  "$ref": "#/components/schemas/ApiErrorResponseDto"
                }
              }
            }
          },
          "409": {
            "description": "Already exists",
            "content": {
              "application/json": {
                "schema": {
                  "$ref": "#/components/schemas/ApiErrorResponseDto"
                }
              }
            }
          },
          "422": {
            "description": "Unprocessable entity",
            "content": {
              "application/json": {
                "schema": {
                  "$ref": "#/components/schemas/ApiErrorResponseDto"
                }
              }
            }
          },
          "500": {
            "description": "Internal server error",
            "content": {
              "application/json": {
                "schema": {
                  "$ref": "#/components/schemas/ApiErrorResponseDto"
                }
              }
            }
          }
        },
        "tags": [
          "project-version"
        ],
        "security": [
          {
            "bearer": []
          }
        ]
      }
    },
    "/tickets": {
      "post": {
        "operationId": "createOneBaseTicketControllerProjectEntity",
        "summary": "Create a single ProjectEntity",
        "parameters": [],
        "requestBody": {
          "required": true,
          "content": {
            "application/json": {
              "schema": {
                "$ref": "#/components/schemas/TicketEntity"
              }
            }
          }
        },
        "responses": {
          "201": {
            "description": "Get create one base response",
            "content": {
              "application/json": {
                "schema": {
                  "$ref": "#/components/schemas/ProjectEntity"
                }
              }
            }
          },
          "401": {
            "description": "Unauthorized"
          }
        },
        "tags": [
          "Ticket"
        ],
        "security": [
          {
            "bearer": []
          }
        ]
      },
      "get": {
        "operationId": "getManyBaseTicketControllerProjectEntity",
        "summary": "Retrieve multiple ProjectEntities",
        "parameters": [
          {
            "name": "fields",
            "description": "Selects resource fields. <a href=\"https://github.com/nestjsx/crud/wiki/Requests#select\" target=\"_blank\">Docs</a>",
            "required": false,
            "in": "query",
            "schema": {
              "type": "array",
              "items": {
                "type": "string"
              }
            },
            "style": "form",
            "explode": false
          },
          {
            "name": "s",
            "description": "Adds search condition. <a href=\"https://github.com/nestjsx/crud/wiki/Requests#search\" target=\"_blank\">Docs</a>",
            "required": false,
            "in": "query",
            "schema": {
              "type": "string"
            }
          },
          {
            "name": "filter",
            "description": "Adds filter condition. <a href=\"https://github.com/nestjsx/crud/wiki/Requests#filter\" target=\"_blank\">Docs</a>",
            "required": false,
            "in": "query",
            "schema": {
              "type": "array",
              "items": {
                "type": "string"
              }
            },
            "style": "form",
            "explode": true
          },
          {
            "name": "or",
            "description": "Adds OR condition. <a href=\"https://github.com/nestjsx/crud/wiki/Requests#or\" target=\"_blank\">Docs</a>",
            "required": false,
            "in": "query",
            "schema": {
              "type": "array",
              "items": {
                "type": "string"
              }
            },
            "style": "form",
            "explode": true
          },
          {
            "name": "sort",
            "description": "Adds sort by field. <a href=\"https://github.com/nestjsx/crud/wiki/Requests#sort\" target=\"_blank\">Docs</a>",
            "required": false,
            "in": "query",
            "schema": {
              "type": "array",
              "items": {
                "type": "string"
              }
            },
            "style": "form",
            "explode": true
          },
          {
            "name": "join",
            "description": "Adds relational resources. <a href=\"https://github.com/nestjsx/crud/wiki/Requests#join\" target=\"_blank\">Docs</a>",
            "required": false,
            "in": "query",
            "schema": {
              "type": "array",
              "items": {
                "type": "string"
              }
            },
            "style": "form",
            "explode": true
          },
          {
            "name": "limit",
            "description": "Limit amount of resources. <a href=\"https://github.com/nestjsx/crud/wiki/Requests#limit\" target=\"_blank\">Docs</a>",
            "required": false,
            "in": "query",
            "schema": {
              "type": "integer"
            }
          },
          {
            "name": "offset",
            "description": "Offset amount of resources. <a href=\"https://github.com/nestjsx/crud/wiki/Requests#offset\" target=\"_blank\">Docs</a>",
            "required": false,
            "in": "query",
            "schema": {
              "type": "integer"
            }
          },
          {
            "name": "page",
            "description": "Page portion of resources. <a href=\"https://github.com/nestjsx/crud/wiki/Requests#page\" target=\"_blank\">Docs</a>",
            "required": false,
            "in": "query",
            "schema": {
              "type": "integer"
            }
          },
          {
            "name": "cache",
            "description": "Reset cache (if was enabled). <a href=\"https://github.com/nestjsx/crud/wiki/Requests#cache\" target=\"_blank\">Docs</a>",
            "required": false,
            "in": "query",
            "schema": {
              "type": "integer",
              "minimum": 0,
              "maximum": 1
            }
          }
        ],
        "responses": {
          "200": {
            "description": "Get many base response",
            "content": {
              "application/json": {
                "schema": {
                  "oneOf": [
                    {
                      "$ref": "#/components/schemas/GetManyProjectEntityResponseDto"
                    },
                    {
                      "type": "array",
                      "items": {
                        "$ref": "#/components/schemas/ProjectEntity"
                      }
                    }
                  ]
                }
              }
            }
          },
          "401": {
            "description": "Unauthorized"
          }
        },
        "tags": [
          "Ticket"
        ],
        "security": [
          {
            "bearer": []
          }
        ]
      }
    },
    "/tickets/{id}": {
      "get": {
        "operationId": "getOneBaseTicketControllerProjectEntity",
        "summary": "Retrieve a single ProjectEntity",
        "parameters": [
          {
            "name": "id",
            "required": true,
            "in": "path",
            "schema": {
              "type": "string"
            }
          },
          {
            "name": "fields",
            "description": "Selects resource fields. <a href=\"https://github.com/nestjsx/crud/wiki/Requests#select\" target=\"_blank\">Docs</a>",
            "required": false,
            "in": "query",
            "schema": {
              "type": "array",
              "items": {
                "type": "string"
              }
            },
            "style": "form",
            "explode": false
          },
          {
            "name": "join",
            "description": "Adds relational resources. <a href=\"https://github.com/nestjsx/crud/wiki/Requests#join\" target=\"_blank\">Docs</a>",
            "required": false,
            "in": "query",
            "schema": {
              "type": "array",
              "items": {
                "type": "string"
              }
            },
            "style": "form",
            "explode": true
          },
          {
            "name": "cache",
            "description": "Reset cache (if was enabled). <a href=\"https://github.com/nestjsx/crud/wiki/Requests#cache\" target=\"_blank\">Docs</a>",
            "required": false,
            "in": "query",
            "schema": {
              "type": "integer",
              "minimum": 0,
              "maximum": 1
            }
          }
        ],
        "responses": {
          "200": {
            "description": "Get one base response",
            "content": {
              "application/json": {
                "schema": {
                  "$ref": "#/components/schemas/ProjectEntity"
                }
              }
            }
          },
          "401": {
            "description": "Unauthorized"
          }
        },
        "tags": [
          "Ticket"
        ],
        "security": [
          {
            "bearer": []
          }
        ]
      },
      "patch": {
        "operationId": "updateOneBaseTicketControllerProjectEntity",
        "summary": "Update a single ProjectEntity",
        "parameters": [
          {
            "name": "id",
            "required": true,
            "in": "path",
            "schema": {
              "type": "string"
            }
          }
        ],
        "requestBody": {
          "required": true,
          "content": {
            "application/json": {
              "schema": {
                "$ref": "#/components/schemas/ProjectEntity"
              }
            }
          }
        },
        "responses": {
          "200": {
            "description": "Response",
            "content": {
              "application/json": {
                "schema": {
                  "$ref": "#/components/schemas/ProjectEntity"
                }
              }
            }
          },
          "401": {
            "description": "Unauthorized"
          }
        },
        "tags": [
          "Ticket"
        ],
        "security": [
          {
            "bearer": []
          }
        ]
      },
      "delete": {
        "operationId": "deleteOneBaseTicketControllerProjectEntity",
        "summary": "Delete a single ProjectEntity",
        "parameters": [
          {
            "name": "id",
            "required": true,
            "in": "path",
            "schema": {
              "type": "string"
            }
          }
        ],
        "responses": {
          "200": {
            "description": "Delete one base response"
          },
          "401": {
            "description": "Unauthorized"
          }
        },
        "tags": [
          "Ticket"
        ],
        "security": [
          {
            "bearer": []
          }
        ]
      }
    },
    "/Competitions/Chess/submit": {
      "post": {
        "operationId": "CompetitionController_submitChessAgent",
        "parameters": [],
        "requestBody": {
          "required": true,
          "content": {
            "multipart/form-data": {
              "schema": {
                "$ref": "#/components/schemas/CompetitionSubmissionDto"
              }
            }
          }
        },
        "responses": {
          "400": {
            "description": "Bad request",
            "content": {
              "application/json": {
                "schema": {
                  "$ref": "#/components/schemas/ApiErrorResponseDto"
                }
              }
            }
          },
          "401": {
            "description": "Unauthorized",
            "content": {
              "application/json": {
                "schema": {
                  "$ref": "#/components/schemas/ApiErrorResponseDto"
                }
              }
            }
          },
          "403": {
            "description": "Forbidden",
            "content": {
              "application/json": {
                "schema": {
                  "$ref": "#/components/schemas/ApiErrorResponseDto"
                }
              }
            }
          },
          "404": {
            "description": "Not found",
            "content": {
              "application/json": {
                "schema": {
                  "$ref": "#/components/schemas/ApiErrorResponseDto"
                }
              }
            }
          },
          "409": {
            "description": "Already exists",
            "content": {
              "application/json": {
                "schema": {
                  "$ref": "#/components/schemas/ApiErrorResponseDto"
                }
              }
            }
          },
          "422": {
            "description": "Unprocessable entity",
            "content": {
              "application/json": {
                "schema": {
                  "$ref": "#/components/schemas/ApiErrorResponseDto"
                }
              }
            }
          },
          "500": {
            "description": "Internal server error",
            "content": {
              "application/json": {
                "schema": {
                  "$ref": "#/components/schemas/ApiErrorResponseDto"
                }
              }
            }
          },
          "default": {
            "description": "",
            "content": {
              "application/json": {
                "schema": {
                  "type": "array",
                  "items": {
                    "$ref": "#/components/schemas/TerminalDto"
                  }
                }
              }
            }
          }
        },
        "tags": [
          "competitions"
        ],
        "security": [
          {
            "bearer": []
          }
        ]
      }
    },
    "/Competitions/Chess/ListAgents": {
      "get": {
        "operationId": "CompetitionController_ListChessAgents",
        "parameters": [],
        "responses": {
          "400": {
            "description": "Bad request",
            "content": {
              "application/json": {
                "schema": {
                  "$ref": "#/components/schemas/ApiErrorResponseDto"
                }
              }
            }
          },
          "401": {
            "description": "Unauthorized",
            "content": {
              "application/json": {
                "schema": {
                  "$ref": "#/components/schemas/ApiErrorResponseDto"
                }
              }
            }
          },
          "403": {
            "description": "Forbidden",
            "content": {
              "application/json": {
                "schema": {
                  "$ref": "#/components/schemas/ApiErrorResponseDto"
                }
              }
            }
          },
          "404": {
            "description": "Not found",
            "content": {
              "application/json": {
                "schema": {
                  "$ref": "#/components/schemas/ApiErrorResponseDto"
                }
              }
            }
          },
          "409": {
            "description": "Already exists",
            "content": {
              "application/json": {
                "schema": {
                  "$ref": "#/components/schemas/ApiErrorResponseDto"
                }
              }
            }
          },
          "422": {
            "description": "Unprocessable entity",
            "content": {
              "application/json": {
                "schema": {
                  "$ref": "#/components/schemas/ApiErrorResponseDto"
                }
              }
            }
          },
          "500": {
            "description": "Internal server error",
            "content": {
              "application/json": {
                "schema": {
                  "$ref": "#/components/schemas/ApiErrorResponseDto"
                }
              }
            }
          },
          "default": {
            "description": "",
            "content": {
              "application/json": {
                "schema": {
                  "type": "array",
                  "items": {
                    "type": "string"
                  }
                }
              }
            }
          }
        },
        "tags": [
          "competitions"
        ],
        "security": [
          {
            "bearer": []
          }
        ]
      }
    },
    "/Competitions/Chess/Move": {
      "post": {
        "operationId": "CompetitionController_RequestChessMove",
        "parameters": [],
        "requestBody": {
          "required": true,
          "content": {
            "application/json": {
              "schema": {
                "$ref": "#/components/schemas/ChessMoveRequestDto"
              }
            }
          }
        },
        "responses": {
          "400": {
            "description": "Bad request",
            "content": {
              "application/json": {
                "schema": {
                  "$ref": "#/components/schemas/ApiErrorResponseDto"
                }
              }
            }
          },
          "401": {
            "description": "Unauthorized",
            "content": {
              "application/json": {
                "schema": {
                  "$ref": "#/components/schemas/ApiErrorResponseDto"
                }
              }
            }
          },
          "403": {
            "description": "Forbidden",
            "content": {
              "application/json": {
                "schema": {
                  "$ref": "#/components/schemas/ApiErrorResponseDto"
                }
              }
            }
          },
          "404": {
            "description": "Not found",
            "content": {
              "application/json": {
                "schema": {
                  "$ref": "#/components/schemas/ApiErrorResponseDto"
                }
              }
            }
          },
          "409": {
            "description": "Already exists",
            "content": {
              "application/json": {
                "schema": {
                  "$ref": "#/components/schemas/ApiErrorResponseDto"
                }
              }
            }
          },
          "422": {
            "description": "Unprocessable entity",
            "content": {
              "application/json": {
                "schema": {
                  "$ref": "#/components/schemas/ApiErrorResponseDto"
                }
              }
            }
          },
          "500": {
            "description": "Internal server error",
            "content": {
              "application/json": {
                "schema": {
                  "$ref": "#/components/schemas/ApiErrorResponseDto"
                }
              }
            }
          },
          "default": {
            "description": "",
            "content": {
              "application/json": {
                "schema": {
                  "type": "string"
                }
              }
            }
          }
        },
        "tags": [
          "competitions"
        ],
        "security": [
          {
            "bearer": []
          }
        ]
      }
    },
    "/Competitions/Chess/RunMatch": {
      "post": {
        "operationId": "CompetitionController_RunChessMatch",
        "parameters": [],
        "requestBody": {
          "required": true,
          "content": {
            "application/json": {
              "schema": {
                "$ref": "#/components/schemas/ChessMatchRequestDto"
              }
            }
          }
        },
        "responses": {
          "400": {
            "description": "Bad request",
            "content": {
              "application/json": {
                "schema": {
                  "$ref": "#/components/schemas/ApiErrorResponseDto"
                }
              }
            }
          },
          "401": {
            "description": "Unauthorized",
            "content": {
              "application/json": {
                "schema": {
                  "$ref": "#/components/schemas/ApiErrorResponseDto"
                }
              }
            }
          },
          "403": {
            "description": "Forbidden",
            "content": {
              "application/json": {
                "schema": {
                  "$ref": "#/components/schemas/ApiErrorResponseDto"
                }
              }
            }
          },
          "404": {
            "description": "Not found",
            "content": {
              "application/json": {
                "schema": {
                  "$ref": "#/components/schemas/ApiErrorResponseDto"
                }
              }
            }
          },
          "409": {
            "description": "Already exists",
            "content": {
              "application/json": {
                "schema": {
                  "$ref": "#/components/schemas/ApiErrorResponseDto"
                }
              }
            }
          },
          "422": {
            "description": "Unprocessable entity",
            "content": {
              "application/json": {
                "schema": {
                  "$ref": "#/components/schemas/ApiErrorResponseDto"
                }
              }
            }
          },
          "500": {
            "description": "Internal server error",
            "content": {
              "application/json": {
                "schema": {
                  "$ref": "#/components/schemas/ApiErrorResponseDto"
                }
              }
            }
          },
          "default": {
            "description": "",
            "content": {
              "application/json": {
                "schema": {
                  "$ref": "#/components/schemas/ChessMatchResultDto"
                }
              }
            }
          }
        },
        "tags": [
          "competitions"
        ],
        "security": [
          {
            "bearer": []
          }
        ]
      }
    },
    "/Competitions/Chess/FindMatches": {
      "post": {
        "operationId": "CompetitionController_FindChessMatchResult",
        "parameters": [],
        "requestBody": {
          "required": true,
          "content": {
            "application/json": {
              "schema": {
                "$ref": "#/components/schemas/MatchSearchRequestDto"
              }
            }
          }
        },
        "responses": {
          "400": {
            "description": "Bad request",
            "content": {
              "application/json": {
                "schema": {
                  "$ref": "#/components/schemas/ApiErrorResponseDto"
                }
              }
            }
          },
          "401": {
            "description": "Unauthorized",
            "content": {
              "application/json": {
                "schema": {
                  "$ref": "#/components/schemas/ApiErrorResponseDto"
                }
              }
            }
          },
          "403": {
            "description": "Forbidden",
            "content": {
              "application/json": {
                "schema": {
                  "$ref": "#/components/schemas/ApiErrorResponseDto"
                }
              }
            }
          },
          "404": {
            "description": "Not found",
            "content": {
              "application/json": {
                "schema": {
                  "$ref": "#/components/schemas/ApiErrorResponseDto"
                }
              }
            }
          },
          "409": {
            "description": "Already exists",
            "content": {
              "application/json": {
                "schema": {
                  "$ref": "#/components/schemas/ApiErrorResponseDto"
                }
              }
            }
          },
          "422": {
            "description": "Unprocessable entity",
            "content": {
              "application/json": {
                "schema": {
                  "$ref": "#/components/schemas/ApiErrorResponseDto"
                }
              }
            }
          },
          "500": {
            "description": "Internal server error",
            "content": {
              "application/json": {
                "schema": {
                  "$ref": "#/components/schemas/ApiErrorResponseDto"
                }
              }
            }
          },
          "default": {
            "description": "",
            "content": {
              "application/json": {
                "schema": {
                  "type": "array",
                  "items": {
                    "$ref": "#/components/schemas/MatchSearchResponseDto"
                  }
                }
              }
            }
          }
        },
        "tags": [
          "competitions"
        ],
        "security": [
          {
            "bearer": []
          }
        ]
      }
    },
    "/Competitions/Chess/Match/{id}": {
      "get": {
        "operationId": "CompetitionController_GetChessMatchResult",
        "parameters": [
          {
            "name": "id",
            "required": true,
            "in": "path",
            "schema": {
              "type": "string"
            }
          }
        ],
        "responses": {
          "400": {
            "description": "Bad request",
            "content": {
              "application/json": {
                "schema": {
                  "$ref": "#/components/schemas/ApiErrorResponseDto"
                }
              }
            }
          },
          "401": {
            "description": "Unauthorized",
            "content": {
              "application/json": {
                "schema": {
                  "$ref": "#/components/schemas/ApiErrorResponseDto"
                }
              }
            }
          },
          "403": {
            "description": "Forbidden",
            "content": {
              "application/json": {
                "schema": {
                  "$ref": "#/components/schemas/ApiErrorResponseDto"
                }
              }
            }
          },
          "404": {
            "description": "Not found",
            "content": {
              "application/json": {
                "schema": {
                  "$ref": "#/components/schemas/ApiErrorResponseDto"
                }
              }
            }
          },
          "409": {
            "description": "Already exists",
            "content": {
              "application/json": {
                "schema": {
                  "$ref": "#/components/schemas/ApiErrorResponseDto"
                }
              }
            }
          },
          "422": {
            "description": "Unprocessable entity",
            "content": {
              "application/json": {
                "schema": {
                  "$ref": "#/components/schemas/ApiErrorResponseDto"
                }
              }
            }
          },
          "500": {
            "description": "Internal server error",
            "content": {
              "application/json": {
                "schema": {
                  "$ref": "#/components/schemas/ApiErrorResponseDto"
                }
              }
            }
          },
          "default": {
            "description": "",
            "content": {
              "application/json": {
                "schema": {
                  "$ref": "#/components/schemas/ChessMatchResultDto"
                }
              }
            }
          }
        },
        "tags": [
          "competitions"
        ],
        "security": [
          {
            "bearer": []
          }
        ]
      }
    },
    "/Competitions/Chess/Leaderboard": {
      "get": {
        "operationId": "CompetitionController_GetChessLeaderboard",
        "parameters": [],
        "responses": {
          "400": {
            "description": "Bad request",
            "content": {
              "application/json": {
                "schema": {
                  "$ref": "#/components/schemas/ApiErrorResponseDto"
                }
              }
            }
          },
          "401": {
            "description": "Unauthorized",
            "content": {
              "application/json": {
                "schema": {
                  "$ref": "#/components/schemas/ApiErrorResponseDto"
                }
              }
            }
          },
          "403": {
            "description": "Forbidden",
            "content": {
              "application/json": {
                "schema": {
                  "$ref": "#/components/schemas/ApiErrorResponseDto"
                }
              }
            }
          },
          "404": {
            "description": "Not found",
            "content": {
              "application/json": {
                "schema": {
                  "$ref": "#/components/schemas/ApiErrorResponseDto"
                }
              }
            }
          },
          "409": {
            "description": "Already exists",
            "content": {
              "application/json": {
                "schema": {
                  "$ref": "#/components/schemas/ApiErrorResponseDto"
                }
              }
            }
          },
          "422": {
            "description": "Unprocessable entity",
            "content": {
              "application/json": {
                "schema": {
                  "$ref": "#/components/schemas/ApiErrorResponseDto"
                }
              }
            }
          },
          "500": {
            "description": "Internal server error",
            "content": {
              "application/json": {
                "schema": {
                  "$ref": "#/components/schemas/ApiErrorResponseDto"
                }
              }
            }
          },
          "default": {
            "description": "",
            "content": {
              "application/json": {
                "schema": {
                  "type": "array",
                  "items": {
                    "$ref": "#/components/schemas/ChessLeaderboardResponseEntryDto"
                  }
                }
              }
            }
          }
        },
        "tags": [
          "competitions"
        ],
        "security": [
          {
            "bearer": []
          }
        ]
      }
    },
    "/Competitions/Chess/RunCompetition": {
      "get": {
        "operationId": "CompetitionController_RunCompetition",
        "parameters": [],
        "responses": {
          "400": {
            "description": "Bad request",
            "content": {
              "application/json": {
                "schema": {
                  "$ref": "#/components/schemas/ApiErrorResponseDto"
                }
              }
            }
          },
          "401": {
            "description": "Unauthorized",
            "content": {
              "application/json": {
                "schema": {
                  "$ref": "#/components/schemas/ApiErrorResponseDto"
                }
              }
            }
          },
          "403": {
            "description": "Forbidden",
            "content": {
              "application/json": {
                "schema": {
                  "$ref": "#/components/schemas/ApiErrorResponseDto"
                }
              }
            }
          },
          "404": {
            "description": "Not found",
            "content": {
              "application/json": {
                "schema": {
                  "$ref": "#/components/schemas/ApiErrorResponseDto"
                }
              }
            }
          },
          "409": {
            "description": "Already exists",
            "content": {
              "application/json": {
                "schema": {
                  "$ref": "#/components/schemas/ApiErrorResponseDto"
                }
              }
            }
          },
          "422": {
            "description": "Unprocessable entity",
            "content": {
              "application/json": {
                "schema": {
                  "$ref": "#/components/schemas/ApiErrorResponseDto"
                }
              }
            }
          },
          "500": {
            "description": "Internal server error",
            "content": {
              "application/json": {
                "schema": {
                  "$ref": "#/components/schemas/ApiErrorResponseDto"
                }
              }
            }
          }
        },
        "tags": [
          "competitions"
        ],
        "security": [
          {
            "bearer": []
          }
        ]
      }
    },
    "/Competitions/Chess/LatestCompetitionReport": {
      "get": {
        "operationId": "CompetitionController_GetLatestChessCompetitionReport",
        "parameters": [],
        "responses": {
          "400": {
            "description": "Bad request",
            "content": {
              "application/json": {
                "schema": {
                  "$ref": "#/components/schemas/ApiErrorResponseDto"
                }
              }
            }
          },
          "401": {
            "description": "Unauthorized",
            "content": {
              "application/json": {
                "schema": {
                  "$ref": "#/components/schemas/ApiErrorResponseDto"
                }
              }
            }
          },
          "403": {
            "description": "Forbidden",
            "content": {
              "application/json": {
                "schema": {
                  "$ref": "#/components/schemas/ApiErrorResponseDto"
                }
              }
            }
          },
          "404": {
            "description": "Not found",
            "content": {
              "application/json": {
                "schema": {
                  "$ref": "#/components/schemas/ApiErrorResponseDto"
                }
              }
            }
          },
          "409": {
            "description": "Already exists",
            "content": {
              "application/json": {
                "schema": {
                  "$ref": "#/components/schemas/ApiErrorResponseDto"
                }
              }
            }
          },
          "422": {
            "description": "Unprocessable entity",
            "content": {
              "application/json": {
                "schema": {
                  "$ref": "#/components/schemas/ApiErrorResponseDto"
                }
              }
            }
          },
          "500": {
            "description": "Internal server error",
            "content": {
              "application/json": {
                "schema": {
                  "$ref": "#/components/schemas/ApiErrorResponseDto"
                }
              }
            }
          },
          "default": {
            "description": "",
            "content": {
              "application/json": {
                "schema": {
                  "type": "array",
                  "items": {
                    "$ref": "#/components/schemas/CompetitionRunSubmissionReportEntity"
                  }
                }
              }
            }
          }
        },
        "tags": [
          "competitions"
        ],
        "security": [
          {
            "bearer": []
          }
        ]
      }
    }
  },
  "info": {
    "title": "gameguild.gg",
    "description": "",
    "version": "1.0.0",
    "contact": {}
  },
  "tags": [],
  "servers": [
    {
      "url": "http://localhost:8080"
    },
    {
      "url": "https://api.gameguild.gg"
    }
  ],
  "components": {
    "securitySchemes": {
      "bearer": {
        "scheme": "bearer",
        "bearerFormat": "JWT",
        "type": "http"
      }
    },
    "schemas": {
      "EmailDto": {
        "type": "object",
        "properties": {
          "email": {
            "type": "string"
          }
        },
        "required": [
          "email"
        ]
      },
      "OkDto": {
        "type": "object",
        "properties": {
          "success": {
            "type": "boolean"
          },
          "message": {
            "type": "string"
          }
        },
        "required": [
          "success",
          "message"
        ]
      },
      "LocalSignInDto": {
        "type": "object",
        "properties": {
          "email": {
            "type": "string"
          },
          "password": {
            "type": "string"
          },
          "username": {
            "type": "string"
          }
        },
        "required": [
          "email",
          "password",
          "username"
        ]
      },
      "UserProfileEntity": {
        "type": "object",
        "properties": {
          "id": {
            "type": "string",
            "format": "uuid"
          },
          "createdAt": {
            "format": "date-time",
            "type": "string"
          },
          "updatedAt": {
            "format": "date-time",
            "type": "string"
          },
          "user": {
            "$ref": "#/components/schemas/UserEntity"
          },
          "bio": {
            "type": "string"
          },
          "name": {
            "type": "string"
          },
          "givenName": {
            "type": "string"
          },
          "familyName": {
            "type": "string"
          },
          "picture": {
            "type": "string"
          }
        },
        "required": [
          "id",
          "createdAt",
          "updatedAt",
          "user",
          "bio",
          "name",
          "givenName",
          "familyName",
          "picture"
        ]
      },
      "CompetitionSubmissionEntity": {
        "type": "object",
        "properties": {
          "id": {
            "type": "string",
            "format": "uuid"
          },
          "createdAt": {
            "format": "date-time",
            "type": "string"
          },
          "updatedAt": {
            "format": "date-time",
            "type": "string"
          }
        },
        "required": [
          "id",
          "createdAt",
          "updatedAt"
        ]
      },
      "PostEntity": {
        "type": "object",
        "properties": {
          "id": {
            "type": "string",
            "format": "uuid"
          },
          "createdAt": {
            "format": "date-time",
            "type": "string"
          },
          "updatedAt": {
            "format": "date-time",
            "type": "string"
          },
          "owner": {
            "$ref": "#/components/schemas/UserEntity"
          },
          "editors": {
            "type": "array",
            "items": {
              "$ref": "#/components/schemas/UserEntity"
            }
          },
          "slug": {
            "type": "string"
          },
          "title": {
            "type": "string"
          },
          "summary": {
            "type": "string"
          },
          "body": {
            "type": "string"
          },
          "visibility": {
            "type": "string",
            "enum": [
              "DRAFT",
              "PUBLISHED",
              "FUTURE",
              "PENDING",
              "PRIVATE",
              "TRASH"
            ]
          },
          "thumbnail": {
            "type": "string"
          }
        },
        "required": [
          "id",
          "createdAt",
          "updatedAt",
          "owner",
          "editors",
          "slug",
          "title",
          "summary",
          "body",
          "visibility",
          "thumbnail"
        ]
      },
      "LectureEntity": {
        "type": "object",
        "properties": {
          "id": {
            "type": "string",
            "format": "uuid"
          },
          "createdAt": {
            "format": "date-time",
            "type": "string"
          },
          "updatedAt": {
            "format": "date-time",
            "type": "string"
          },
          "owner": {
            "$ref": "#/components/schemas/UserEntity"
          },
          "editors": {
            "type": "array",
            "items": {
              "$ref": "#/components/schemas/UserEntity"
            }
          },
          "slug": {
            "type": "string"
          },
          "title": {
            "type": "string"
          },
          "summary": {
            "type": "string"
          },
          "body": {
            "type": "string"
          },
          "visibility": {
            "type": "string",
            "enum": [
              "DRAFT",
              "PUBLISHED",
              "FUTURE",
              "PENDING",
              "PRIVATE",
              "TRASH"
            ]
          },
          "thumbnail": {
            "type": "string"
          },
          "order": {
            "type": "number"
          },
          "course": {
            "$ref": "#/components/schemas/CourseEntity"
          },
          "chapter": {
            "$ref": "#/components/schemas/CourseEntity"
          }
        },
        "required": [
          "id",
          "createdAt",
          "updatedAt",
          "owner",
          "editors",
          "slug",
          "title",
          "summary",
          "body",
          "visibility",
          "thumbnail",
          "order",
          "course",
          "chapter"
        ]
      },
      "ChapterEntity": {
        "type": "object",
        "properties": {
          "id": {
            "type": "string",
            "format": "uuid"
          },
          "createdAt": {
            "format": "date-time",
            "type": "string"
          },
          "updatedAt": {
            "format": "date-time",
            "type": "string"
          },
          "owner": {
            "$ref": "#/components/schemas/UserEntity"
          },
          "editors": {
            "type": "array",
            "items": {
              "$ref": "#/components/schemas/UserEntity"
            }
          },
          "slug": {
            "type": "string"
          },
          "title": {
            "type": "string"
          },
          "summary": {
            "type": "string"
          },
          "body": {
            "type": "string"
          },
          "visibility": {
            "type": "string",
            "enum": [
              "DRAFT",
              "PUBLISHED",
              "FUTURE",
              "PENDING",
              "PRIVATE",
              "TRASH"
            ]
          },
          "thumbnail": {
            "type": "string"
          },
          "order": {
            "type": "number"
          },
          "course": {
            "$ref": "#/components/schemas/CourseEntity"
          },
          "lectures": {
            "type": "array",
            "items": {
              "$ref": "#/components/schemas/LectureEntity"
            }
          }
        },
        "required": [
          "id",
          "createdAt",
          "updatedAt",
          "owner",
          "editors",
          "slug",
          "title",
          "summary",
          "body",
          "visibility",
          "thumbnail",
          "order",
          "course",
          "lectures"
        ]
      },
      "CourseEntity": {
        "type": "object",
        "properties": {
          "id": {
            "type": "string",
            "format": "uuid"
          },
          "createdAt": {
            "format": "date-time",
            "type": "string"
          },
          "updatedAt": {
            "format": "date-time",
            "type": "string"
          },
          "owner": {
            "$ref": "#/components/schemas/UserEntity"
          },
          "editors": {
            "type": "array",
            "items": {
              "$ref": "#/components/schemas/UserEntity"
            }
          },
          "slug": {
            "type": "string"
          },
          "title": {
            "type": "string"
          },
          "summary": {
            "type": "string"
          },
          "body": {
            "type": "string"
          },
          "visibility": {
            "type": "string",
            "enum": [
              "DRAFT",
              "PUBLISHED",
              "FUTURE",
              "PENDING",
              "PRIVATE",
              "TRASH"
            ]
          },
          "thumbnail": {
            "type": "string"
          },
          "price": {
            "type": "number"
          },
          "subscriptionAccess": {
            "type": "boolean"
          },
          "author": {
            "$ref": "#/components/schemas/UserEntity"
          },
          "lectures": {
            "type": "array",
            "items": {
              "$ref": "#/components/schemas/LectureEntity"
            }
          },
          "chapters": {
            "type": "array",
            "items": {
              "$ref": "#/components/schemas/ChapterEntity"
            }
          }
        },
        "required": [
          "id",
          "createdAt",
          "updatedAt",
          "owner",
          "editors",
          "slug",
          "title",
          "summary",
          "body",
          "visibility",
          "thumbnail",
          "price",
          "subscriptionAccess",
          "author",
          "lectures",
          "chapters"
        ]
      },
      "UserEntity": {
        "type": "object",
        "properties": {
          "id": {
            "type": "string",
            "format": "uuid"
          },
          "createdAt": {
            "format": "date-time",
            "type": "string"
          },
          "updatedAt": {
            "format": "date-time",
            "type": "string"
          },
          "username": {
            "type": "string"
          },
          "email": {
            "type": "string"
          },
          "emailVerified": {
            "type": "boolean"
          },
          "passwordHash": {
            "type": "string"
          },
          "passwordSalt": {
            "type": "string"
          },
          "facebookId": {
            "type": "string"
          },
          "googleId": {
            "type": "string"
          },
          "githubId": {
            "type": "string"
          },
          "appleId": {
            "type": "string"
          },
          "linkedinId": {
            "type": "string"
          },
          "twitterId": {
            "type": "string"
          },
          "walletAddress": {
            "type": "string"
          },
          "profile": {
            "$ref": "#/components/schemas/UserProfileEntity"
          },
          "competitionSubmissions": {
            "type": "array",
            "items": {
              "$ref": "#/components/schemas/CompetitionSubmissionEntity"
            }
          },
          "elo": {
            "type": "number"
          },
          "posts": {
            "type": "array",
            "items": {
              "$ref": "#/components/schemas/PostEntity"
            }
          },
          "courses": {
            "type": "array",
            "items": {
              "$ref": "#/components/schemas/CourseEntity"
            }
          }
        },
        "required": [
          "id",
          "createdAt",
          "updatedAt",
          "username",
          "email",
          "emailVerified",
          "passwordHash",
          "passwordSalt",
          "facebookId",
          "googleId",
          "githubId",
          "appleId",
          "linkedinId",
          "twitterId",
          "walletAddress",
          "profile",
          "competitionSubmissions",
          "elo",
          "posts",
          "courses"
        ]
      },
      "LocalSignInResponseDto": {
        "type": "object",
        "properties": {
          "accessToken": {
            "type": "string"
          },
          "refreshToken": {
            "type": "string"
          },
          "user": {
            "$ref": "#/components/schemas/UserEntity"
          }
        },
        "required": [
          "accessToken",
          "refreshToken",
          "user"
        ]
      },
      "LocalSignUpDto": {
        "type": "object",
        "properties": {
          "username": {
            "type": "string"
          },
          "email": {
            "type": "string"
          },
          "password": {
            "type": "string"
          }
        },
        "required": [
          "username",
          "email",
          "password"
        ]
      },
      "EthereumSigninChallengeRequestDto": {
        "type": "object",
        "properties": {
          "address": {
            "type": "string"
          }
        },
        "required": [
          "address"
        ]
      },
      "EthereumSigninChallengeResponseDto": {
        "type": "object",
        "properties": {
          "message": {
            "type": "string"
          }
        },
        "required": [
          "message"
        ]
      },
      "EthereumSigninValidateRequestDto": {
        "type": "object",
        "properties": {
          "address": {
            "type": "string"
          },
          "signature": {
            "type": "string"
          }
        },
        "required": [
          "address",
          "signature"
        ]
      },
      "ApiErrorResponseDto": {
        "type": "object",
        "properties": {
          "statusCode": {
            "type": "number"
          },
          "timestamp": {
            "type": "string"
          },
          "path": {
            "type": "string"
          },
          "msg": {
            "type": "string"
          },
          "name": {
            "type": "string"
          },
          "message": {
            "type": "object"
          },
          "error": {
            "type": "object"
          },
          "stack": {
            "type": "object"
          },
          "raw": {
            "type": "object"
          }
        },
        "required": [
          "statusCode",
          "timestamp",
          "path",
          "msg",
          "name",
          "message",
          "error",
          "stack",
          "raw"
        ]
      },
      "GetManyProjectEntityResponseDto": {
        "type": "object",
        "properties": {
          "data": {
            "type": "array",
            "items": {
              "$ref": "#/components/schemas/ProjectEntity"
            }
          },
          "count": {
            "type": "number"
          },
          "total": {
            "type": "number"
          },
          "page": {
            "type": "number"
          },
          "pageCount": {
            "type": "number"
          }
        },
        "required": [
          "data",
          "count",
          "total",
          "page",
          "pageCount"
        ]
      },
      "ProjectTestFeedbackQuestion": {
        "type": "object",
        "properties": {
          "type": {
            "type": "string",
            "enum": [
              "SHORT_ANSWER",
              "PARAGRAPH",
              "CHECKBOX",
              "DROPDOWN",
              "LINEAR_SCALE"
            ]
          },
          "description": {
            "type": "string"
          },
          "isRequired": {
            "type": "boolean"
          }
        },
        "required": [
          "type",
          "description",
          "isRequired"
        ]
      },
      "ProjectTestFeedbackQuestionCheckbox": {
        "type": "object",
        "properties": {
          "type": {
            "type": "string",
            "enum": [
              "SHORT_ANSWER",
              "PARAGRAPH",
              "CHECKBOX",
              "DROPDOWN",
              "LINEAR_SCALE"
            ]
          },
          "description": {
            "type": "string"
          },
          "isRequired": {
            "type": "boolean"
          },
          "options": {
            "type": "array",
            "items": {
              "type": "string"
            }
          }
        },
        "required": [
          "type",
          "description",
          "isRequired",
          "options"
        ]
      },
      "ProjectTestFeedbackQuestionDropdown": {
        "type": "object",
        "properties": {
          "type": {
            "type": "string",
            "enum": [
              "SHORT_ANSWER",
              "PARAGRAPH",
              "CHECKBOX",
              "DROPDOWN",
              "LINEAR_SCALE"
            ]
          },
          "description": {
            "type": "string"
          },
          "isRequired": {
            "type": "boolean"
          },
          "options": {
            "type": "array",
            "items": {
              "type": "string"
            }
          }
        },
        "required": [
          "type",
          "description",
          "isRequired",
          "options"
        ]
      },
      "ProjectTestFeedbackQuestionLinearScale": {
        "type": "object",
        "properties": {
          "type": {
            "type": "string",
            "enum": [
              "SHORT_ANSWER",
              "PARAGRAPH",
              "CHECKBOX",
              "DROPDOWN",
              "LINEAR_SCALE"
            ]
          },
          "description": {
            "type": "string"
          },
          "isRequired": {
            "type": "boolean"
          },
          "minimum": {
            "type": "number"
          },
          "maximum": {
            "type": "number"
          },
          "steps": {
            "type": "number"
          }
        },
        "required": [
          "type",
          "description",
          "isRequired",
          "minimum",
          "maximum",
          "steps"
        ]
      },
      "ProjectTestFeedbackQuestionShortAnswer": {
        "type": "object",
        "properties": {
          "type": {
            "type": "string",
            "enum": [
              "SHORT_ANSWER",
              "PARAGRAPH",
              "CHECKBOX",
              "DROPDOWN",
              "LINEAR_SCALE"
            ]
          },
          "description": {
            "type": "string"
          },
          "isRequired": {
            "type": "boolean"
          },
          "minimumCharacters": {
            "type": "number"
          },
          "maximumCharacters": {
            "type": "number"
          }
        },
        "required": [
          "type",
          "description",
          "isRequired",
          "minimumCharacters",
          "maximumCharacters"
        ]
      },
      "ProjectTestFeedbackQuestionParagraph": {
        "type": "object",
        "properties": {
          "type": {
            "type": "string",
            "enum": [
              "SHORT_ANSWER",
              "PARAGRAPH",
              "CHECKBOX",
              "DROPDOWN",
              "LINEAR_SCALE"
            ]
          },
          "description": {
            "type": "string"
          },
          "isRequired": {
            "type": "boolean"
          },
          "minimumCharacters": {
            "type": "number"
          },
          "maximumCharacters": {
            "type": "number"
          },
          "minimumLines": {
            "type": "number"
          },
          "maximumLines": {
            "type": "number"
          }
        },
        "required": [
          "type",
          "description",
          "isRequired",
          "minimumCharacters",
          "maximumCharacters",
          "minimumLines",
          "maximumLines"
        ]
      },
      "GetManyProjectVersionEntityResponseDto": {
        "type": "object",
        "properties": {
          "data": {
            "type": "array",
            "items": {
              "$ref": "#/components/schemas/ProjectVersionEntity"
            }
          },
          "count": {
            "type": "number"
          },
          "total": {
            "type": "number"
          },
          "page": {
            "type": "number"
          },
          "pageCount": {
            "type": "number"
          }
        },
        "required": [
          "data",
          "count",
          "total",
          "page",
          "pageCount"
        ]
      },
      "ProjectFeedbackResponseEntity": {
        "type": "object",
        "properties": {
          "id": {
            "type": "string",
            "format": "uuid"
          },
          "createdAt": {
            "format": "date-time",
            "type": "string"
          },
          "updatedAt": {
            "format": "date-time",
            "type": "string"
          },
          "version": {
            "$ref": "#/components/schemas/ProjectVersionEntity"
          },
          "user": {
            "$ref": "#/components/schemas/UserEntity"
          },
          "responses": {
            "type": "array",
            "items": {
              "type": "string"
            }
          }
        },
        "required": [
          "id",
          "createdAt",
          "updatedAt",
          "version",
          "user",
          "responses"
        ]
      },
      "ProjectVersionEntity": {
        "type": "object",
        "properties": {
          "id": {
            "type": "string",
            "format": "uuid"
          },
          "createdAt": {
            "format": "date-time",
            "type": "string"
          },
          "updatedAt": {
            "format": "date-time",
            "type": "string"
          },
          "version": {
            "type": "string"
          },
          "archive_url": {
            "type": "string"
          },
          "notes_url": {
            "type": "string"
          },
          "feedback_form": {
            "type": "array",
            "items": {
              "oneOf": [
                {
                  "$ref": "#/components/schemas/ProjectTestFeedbackQuestion"
                },
                {
                  "$ref": "#/components/schemas/ProjectTestFeedbackQuestionCheckbox"
                },
                {
                  "$ref": "#/components/schemas/ProjectTestFeedbackQuestionDropdown"
                },
                {
                  "$ref": "#/components/schemas/ProjectTestFeedbackQuestionLinearScale"
                },
                {
                  "$ref": "#/components/schemas/ProjectTestFeedbackQuestionShortAnswer"
                },
                {
                  "$ref": "#/components/schemas/ProjectTestFeedbackQuestionParagraph"
                }
              ]
            }
          },
          "feedback_deadline": {
            "format": "date-time",
            "type": "string"
          },
          "project": {
            "$ref": "#/components/schemas/ProjectEntity"
          },
          "responses": {
            "type": "array",
            "items": {
              "$ref": "#/components/schemas/ProjectFeedbackResponseEntity"
            }
          }
        },
        "required": [
          "id",
          "createdAt",
          "updatedAt",
          "version",
          "archive_url",
          "notes_url",
          "feedback_form",
          "feedback_deadline",
          "project",
          "responses"
        ]
      },
      "ProjectEntity": {
        "type": "object",
        "properties": {
          "id": {
            "type": "string",
            "format": "uuid"
          },
          "createdAt": {
            "format": "date-time",
            "type": "string"
          },
          "updatedAt": {
            "format": "date-time",
            "type": "string"
          },
          "owner": {
            "$ref": "#/components/schemas/UserEntity"
          },
          "editors": {
            "type": "array",
            "items": {
              "$ref": "#/components/schemas/UserEntity"
            }
          },
          "slug": {
            "type": "string"
          },
          "title": {
            "type": "string"
          },
          "summary": {
            "type": "string"
          },
          "body": {
            "type": "string"
          },
          "visibility": {
            "type": "string",
            "enum": [
              "DRAFT",
              "PUBLISHED",
              "FUTURE",
              "PENDING",
              "PRIVATE",
              "TRASH"
            ]
          },
          "thumbnail": {
            "type": "string"
          },
          "Description": {
            "type": "number",
            "description": "Title of the ticket"
          },
          "versions": {
            "type": "array",
            "items": {
              "$ref": "#/components/schemas/ProjectVersionEntity"
            }
          }
        },
        "required": [
          "id",
          "createdAt",
          "updatedAt",
          "owner",
          "editors",
          "slug",
          "title",
          "summary",
          "body",
          "visibility",
          "thumbnail",
          "Description",
          "versions"
        ]
      },
      "IdDto": {
        "type": "object",
        "properties": {
          "id": {
            "type": "string",
            "format": "uuid"
          }
        },
        "required": [
          "id"
        ]
      },
      "TransferOwnershipRequestDto": {
        "type": "object",
        "properties": {
          "id": {
            "type": "string",
            "format": "uuid"
          },
          "newUser": {
            "$ref": "#/components/schemas/IdDto"
          }
        },
        "required": [
          "id",
          "newUser"
        ]
      },
      "EditorRequestDto": {
        "type": "object",
        "properties": {
          "id": {
            "type": "string",
            "format": "uuid"
          },
          "editor": {
            "$ref": "#/components/schemas/IdDto"
          }
        },
        "required": [
          "id",
          "editor"
        ]
      },
      "TicketEntity": {
        "type": "object",
        "properties": {
          "id": {
            "type": "string",
            "format": "uuid"
          },
          "createdAt": {
            "format": "date-time",
            "type": "string"
          },
          "updatedAt": {
            "format": "date-time",
            "type": "string"
          },
          "owner": {
            "$ref": "#/components/schemas/UserEntity"
          },
          "editors": {
            "type": "array",
            "items": {
              "$ref": "#/components/schemas/UserEntity"
            }
          },
          "title": {
            "type": "string",
            "description": "Title of the ticket"
          },
          "description": {
            "type": "string",
            "description": "Description of the ticket"
          },
          "projectId": {
            "type": "string",
            "description": "Description of the ticket"
          },
          "status": {
            "type": "string",
            "enum": [
              "OPEN",
              "IN_PROGRESS",
              "RESOLVED",
              "CLOSED"
            ],
            "description": "Status of the ticket"
          },
          "priority": {
            "type": "string",
            "enum": [
              "LOW",
              "MEDIUM",
              "HIGH",
              "CRITICAL"
            ],
            "description": "Priority of the ticket"
          }
        },
        "required": [
          "id",
          "createdAt",
          "updatedAt",
          "owner",
          "editors",
          "title",
          "description",
          "projectId",
          "status",
          "priority"
        ]
      },
      "CompetitionSubmissionDto": {
        "type": "object",
        "properties": {
          "file": {
            "type": "string",
            "format": "binary"
          }
        },
        "required": [
          "file"
        ]
      },
      "TerminalDto": {
        "type": "object",
        "properties": {}
      },
      "ChessMoveRequestDto": {
        "type": "object",
        "properties": {
          "username": {
            "type": "string"
          },
          "fen": {
            "type": "string"
          }
        },
        "required": [
          "username",
          "fen"
        ]
      },
      "ChessMatchRequestDto": {
        "type": "object",
        "properties": {
          "player1username": {
            "type": "string"
          },
          "player2username": {
            "type": "string"
          }
        },
        "required": [
          "player1username",
          "player2username"
        ]
      },
      "ChessMatchResultDto": {
        "type": "object",
        "properties": {
          "id": {
            "type": "string"
          },
          "players": {
            "type": "array",
            "items": {
              "type": "string"
            }
          },
          "moves": {
            "type": "array",
            "items": {
              "type": "string"
            }
          },
          "winner": {
            "type": "string"
          },
          "draw": {
            "type": "boolean"
          },
          "result": {
            "type": "string",
            "enum": [
              "GAME_OVER",
              "DRAW",
              "NONE"
            ]
          },
          "reason": {
            "type": "string",
            "enum": [
              "CHECKMATE",
              "STALEMATE",
              "INSUFFICIENT_MATERIAL",
              "FIFTY_MOVE_RULE",
              "THREEFOLD_REPETITION",
              "INVALID_MOVE",
              "NONE"
            ]
          },
          "cpuTime": {
            "type": "array",
            "items": {
              "type": "number"
            }
          },
          "finalFen": {
            "type": "string"
          },
          "eloChange": {
            "type": "array",
            "items": {
              "type": "number"
            }
          },
          "elo": {
            "type": "array",
            "items": {
              "type": "number"
            }
          },
          "createdAt": {
            "format": "date-time",
            "type": "string"
          }
        },
        "required": [
          "id",
          "players",
          "moves",
          "winner",
          "draw",
          "result",
          "reason",
          "cpuTime",
          "finalFen",
          "eloChange",
          "elo",
          "createdAt"
        ]
      },
      "MatchSearchRequestDto": {
        "type": "object",
        "properties": {
          "username": {
            "type": "string"
          },
          "pageSize": {
            "type": "number",
            "default": 100
          },
          "pageId": {
            "type": "number",
            "default": 0
          }
        },
        "required": [
          "username",
          "pageSize",
          "pageId"
        ]
      },
      "MatchSearchResponseDto": {
        "type": "object",
        "properties": {
          "id": {
            "type": "string",
            "format": "uuid"
          },
          "createdAt": {
            "format": "date-time",
            "type": "string"
          },
          "updatedAt": {
            "format": "date-time",
            "type": "string"
          },
          "winner": {
            "type": "string"
          },
          "lastState": {
            "type": "string"
          },
          "players": {
            "type": "array",
            "items": {
              "type": "string"
            }
          }
        },
        "required": [
          "id",
          "createdAt",
          "updatedAt",
          "winner",
          "lastState",
          "players"
        ]
      },
      "ChessLeaderboardResponseEntryDto": {
        "type": "object",
        "properties": {
          "username": {
            "type": "string"
          },
          "elo": {
            "type": "number"
          }
        },
        "required": [
          "username",
          "elo"
        ]
      },
      "CompetitionRunEntity": {
        "type": "object",
        "properties": {
          "id": {
            "type": "string",
            "format": "uuid"
          },
          "createdAt": {
            "format": "date-time",
            "type": "string"
          },
          "updatedAt": {
            "format": "date-time",
            "type": "string"
          }
        },
        "required": [
          "id",
          "createdAt",
          "updatedAt"
        ]
      },
      "CompetitionRunSubmissionReportEntity": {
        "type": "object",
        "properties": {
          "id": {
            "type": "string",
            "format": "uuid"
          },
          "createdAt": {
            "format": "date-time",
            "type": "string"
          },
          "updatedAt": {
            "format": "date-time",
            "type": "string"
          },
          "winsAsP1": {
            "type": "number"
          },
          "winsAsP2": {
            "type": "number"
          },
          "totalWins": {
            "type": "number"
          },
          "pointsAsP1": {
            "type": "number"
          },
          "pointsAsP2": {
            "type": "number"
          },
          "totalPoints": {
            "type": "number"
          },
          "run": {
            "$ref": "#/components/schemas/CompetitionRunEntity"
          },
          "submission": {
            "$ref": "#/components/schemas/CompetitionSubmissionEntity"
          },
          "user": {
            "$ref": "#/components/schemas/UserEntity"
          }
        },
        "required": [
          "id",
          "createdAt",
          "updatedAt",
          "winsAsP1",
          "winsAsP2",
          "totalWins",
          "pointsAsP1",
          "pointsAsP2",
          "totalPoints",
          "run",
          "submission",
          "user"
        ]
      }
    }
  }
}<|MERGE_RESOLUTION|>--- conflicted
+++ resolved
@@ -753,107 +753,79 @@
               }
             }
           },
-<<<<<<< HEAD
+          "400": {
+            "description": "Bad request",
+            "content": {
+              "application/json": {
+                "schema": {
+                  "$ref": "#/components/schemas/ApiErrorResponseDto"
+                }
+              }
+            }
+          },
           "401": {
-            "description": "Unauthorized"
+            "description": "Unauthorized",
+            "content": {
+              "application/json": {
+                "schema": {
+                  "$ref": "#/components/schemas/ApiErrorResponseDto"
+                }
+              }
+            }
+          },
+          "403": {
+            "description": "Forbidden",
+            "content": {
+              "application/json": {
+                "schema": {
+                  "$ref": "#/components/schemas/ApiErrorResponseDto"
+                }
+              }
+            }
+          },
+          "404": {
+            "description": "Not found",
+            "content": {
+              "application/json": {
+                "schema": {
+                  "$ref": "#/components/schemas/ApiErrorResponseDto"
+                }
+              }
+            }
+          },
+          "409": {
+            "description": "Already exists",
+            "content": {
+              "application/json": {
+                "schema": {
+                  "$ref": "#/components/schemas/ApiErrorResponseDto"
+                }
+              }
+            }
+          },
+          "422": {
+            "description": "Unprocessable entity",
+            "content": {
+              "application/json": {
+                "schema": {
+                  "$ref": "#/components/schemas/ApiErrorResponseDto"
+                }
+              }
+            }
+          },
+          "500": {
+            "description": "Internal server error",
+            "content": {
+              "application/json": {
+                "schema": {
+                  "$ref": "#/components/schemas/ApiErrorResponseDto"
+                }
+              }
+            }
           }
         },
         "tags": [
           "Project"
-        ],
-        "security": [
-          {
-            "bearer": []
-          }
-        ]
-      }
-    },
-    "/project/{id}": {
-      "patch": {
-        "operationId": "updateOneBaseProjectControllerProjectEntity",
-        "summary": "Update a single ProjectEntity",
-        "parameters": [
-          {
-            "name": "id",
-            "required": true,
-            "in": "path",
-            "schema": {
-              "type": "string"
-=======
-          "400": {
-            "description": "Bad request",
-            "content": {
-              "application/json": {
-                "schema": {
-                  "$ref": "#/components/schemas/ApiErrorResponseDto"
-                }
-              }
->>>>>>> 82a4ef92
-            }
-          },
-          "401": {
-            "description": "Unauthorized",
-            "content": {
-              "application/json": {
-                "schema": {
-                  "$ref": "#/components/schemas/ApiErrorResponseDto"
-                }
-              }
-            }
-          },
-          "403": {
-            "description": "Forbidden",
-            "content": {
-              "application/json": {
-                "schema": {
-                  "$ref": "#/components/schemas/ApiErrorResponseDto"
-                }
-              }
-            }
-          },
-          "404": {
-            "description": "Not found",
-            "content": {
-              "application/json": {
-                "schema": {
-                  "$ref": "#/components/schemas/ApiErrorResponseDto"
-                }
-              }
-            }
-          },
-          "409": {
-            "description": "Already exists",
-            "content": {
-              "application/json": {
-                "schema": {
-                  "$ref": "#/components/schemas/ApiErrorResponseDto"
-                }
-              }
-            }
-          },
-          "422": {
-            "description": "Unprocessable entity",
-            "content": {
-              "application/json": {
-                "schema": {
-                  "$ref": "#/components/schemas/ApiErrorResponseDto"
-                }
-              }
-            }
-          },
-          "500": {
-            "description": "Internal server error",
-            "content": {
-              "application/json": {
-                "schema": {
-                  "$ref": "#/components/schemas/ApiErrorResponseDto"
-                }
-              }
-            }
-          }
-        },
-        "tags": [
-          "project"
         ],
         "security": [
           {
