Table chapter_editors_user {
  chapter_id uuid
  user_id uuid
}

Table ChapterEntity {
  body text
  course CourseEntity
  createdAt timestamp
  id uuid
  order float
  owner UserEntity
  slug varchar
  summary string
  thumbnail ImageEntity
  title varchar
  updatedAt timestamp
  visibility enum
  editors UserEntity
  lectures LectureEntity
}

Table CompetitionMatchEntity {
  createdAt timestamp
  id uuid
  lastState text
  logs text
  p1Points float
  p1submission CompetitionSubmissionEntity
  p1Turns integer
  p2Points float
  p2submission CompetitionSubmissionEntity
  p2Turns integer
  run CompetitionRunEntity
  updatedAt timestamp
  winner enum
}

Table CompetitionRunEntity {
  createdAt timestamp
  gameType string
  id uuid
  state enum
  updatedAt timestamp
  matches CompetitionMatchEntity
  reports CompetitionRunSubmissionReportEntity
}

Table CompetitionRunSubmissionReportEntity {
  createdAt timestamp
  id uuid
  pointsAsP1 float8
  pointsAsP2 float8
  run CompetitionRunEntity
  submission CompetitionSubmissionEntity
  totalPoints float8
  totalWins integer
  updatedAt timestamp
  user UserEntity
  winsAsP1 integer
  winsAsP2 integer
}

Table CompetitionSubmissionEntity {
  createdAt timestamp
  executable bytea
  gameType enum
  id uuid
  sourceCodeZip bytea
  updatedAt timestamp
  user UserEntity
  matchesAsP1 CompetitionMatchEntity
  matchesAsP2 CompetitionMatchEntity
  submissionReports CompetitionRunSubmissionReportEntity
}

Table course_editors_user {
  course_id uuid
  user_id uuid
}

Table CourseEntity {
  author UserEntity
  body text
  createdAt timestamp
  id uuid
  owner UserEntity
  price decimal
  slug varchar
  subscriptionAccess boolean
  summary string
  thumbnail ImageEntity
  title varchar
  updatedAt timestamp
  visibility enum
  chapters ChapterEntity
  editors UserEntity
  lectures LectureEntity
}

Table EventEntity {
  body text
  createdAt timestamp
  id uuid
  owner UserEntity
  slug varchar
  summary string
  thumbnail ImageEntity
  title varchar
  updatedAt timestamp
  visibility enum
  editors UserEntity
}

Table ImageEntity {
  createdAt timestamp
  description string
  filename string
  hash string
  height integer
  id uuid
  mimetype string
<<<<<<< HEAD
  originalFilename string
=======
>>>>>>> bfb29f74
  path string
  sizeBytes integer
  source string
  updatedAt timestamp
  width integer
}

Table job-post_editors_user {
  job-post_id uuid
  user_id uuid
}

Table job-post_job_tags_job-tag {
  job-post_id uuid
  job-tag_id uuid
}

Table JobApplicationEntity {
  applicant UserEntity
  createdAt timestamp
  id uuid
  job JobPostEntity
  progress integer
  rejected boolean
  updatedAt timestamp
  withdrawn boolean
}

Table JobPostEntity {
  body text
  createdAt timestamp
  id uuid
  job_type enum
  location varchar
  owner UserEntity
  slug varchar
  summary string
  thumbnail ImageEntity
  title varchar
  updatedAt timestamp
  visibility enum
  editors UserEntity
  job_tags JobTagEntity
}

Table JobTagEntity {
  createdAt timestamp
  id uuid
  name varchar
  updatedAt timestamp
}

Table lecture_editors_user {
  lecture_id uuid
  user_id uuid
}

Table LectureEntity {
  body text
  chapter CourseEntity
  course CourseEntity
  createdAt timestamp
  id uuid
  order float
  owner UserEntity
  slug varchar
  summary string
  thumbnail ImageEntity
  title varchar
  updatedAt timestamp
  visibility enum
  editors UserEntity
}

Table post_editors_user {
  post_id uuid
  user_id uuid
}

Table PostEntity {
  body text
  createdAt timestamp
  id uuid
  owner UserEntity
  PostType enum
  slug varchar
  summary string
  thumbnail ImageEntity
  title varchar
  updatedAt timestamp
  visibility enum
  editors UserEntity
  owners UserEntity
}

Table project_editors_user {
  project_id uuid
  user_id uuid
}

Table project_screenshots_images {
  images_id uuid
  project_id uuid
}

Table ProjectEntity {
  banner ImageEntity
  body text
  createdAt timestamp
  id uuid
  owner UserEntity
  slug varchar
  summary string
  thumbnail ImageEntity
  title varchar
  updatedAt timestamp
  visibility enum
  editors UserEntity
  screenshots ImageEntity
  tickets TicketEntity
  versions ProjectVersionEntity
}

Table ProjectFeedbackResponseEntity {
  createdAt timestamp
  id uuid
  responses jsonb
  updatedAt timestamp
  user UserEntity
  version ProjectVersionEntity
}

Table ProjectVersionEntity {
  archive_url string
  createdAt timestamp
  feedback_deadline timestamptz
  feedback_form jsonb
  id uuid
  notes_url string
  project ProjectEntity
  updatedAt timestamp
  version string
  responses ProjectFeedbackResponseEntity
}

Table proposal_editors_user {
  proposal_id uuid
  user_id uuid
}

Table ProposalEntity {
  body text
  createdAt timestamp
  id uuid
  owner UserEntity
  slug varchar
  summary string
  thumbnail ImageEntity
  title varchar
  updatedAt timestamp
  visibility enum
  editors UserEntity
}

Table quiz_editors_user {
  quiz_id uuid
  user_id uuid
}

Table QuizEntity {
  body text
  createdAt timestamp
  gradingInstructions string
  id uuid
  owner UserEntity
  questions jsonb
  slug varchar
  summary string
  thumbnail varchar
  title varchar
  updatedAt timestamp
  visibility enum
  editors UserEntity
}

Table TagEntity {
  createdAt timestamp
  id uuid
  tag string
  updatedAt timestamp
}

Table ticket_editors_user {
  ticket_id uuid
  user_id uuid
}

Table TicketEntity {
  createdAt timestamp
  description text
  id uuid
  owner UserEntity
  priority enum
  projectId uuid
  status enum
  title varchar
  updatedAt timestamp
  editors UserEntity
  project ProjectEntity
}

Table user_posts_post {
  post_id uuid
  user_id uuid
}

Table UserEntity {
  appleId string
  createdAt timestamp
  elo float
  email varchar
  emailVerified boolean
  facebookId string
  githubId string
  googleId string
  id uuid
  linkedinId string
  passwordHash string
  passwordSalt string
  profile UserProfileEntity
  twitterId string
  updatedAt timestamp
  username varchar
  walletAddress string
  competitionSubmissions CompetitionSubmissionEntity
  courses CourseEntity
  posts PostEntity
}

Table UserProfileEntity {
  bio varchar
  createdAt timestamp
  familyName varchar
  givenName varchar
  id uuid
  name varchar
  picture ImageEntity
  updatedAt timestamp
  user UserEntity
}

Table VoteEntity {
  createdAt timestamp
  id uuid
  updatedAt timestamp
}

Ref: ChapterEntity.course > CourseEntity.chapters
Ref: ChapterEntity.editors <> UserEntity.id
Ref: ChapterEntity.lectures < LectureEntity.chapter
Ref: ChapterEntity.owner > UserEntity.id
Ref: ChapterEntity.thumbnail > ImageEntity.id
Ref: CompetitionMatchEntity.p1submission > CompetitionSubmissionEntity.matchesAsP1
Ref: CompetitionMatchEntity.p2submission > CompetitionSubmissionEntity.matchesAsP2
Ref: CompetitionMatchEntity.run > CompetitionRunEntity.matches
Ref: CompetitionRunEntity.reports < CompetitionRunSubmissionReportEntity.run
Ref: CompetitionRunSubmissionReportEntity.submission > CompetitionSubmissionEntity.submissionReports
Ref: CompetitionRunSubmissionReportEntity.user > UserEntity.id
Ref: CompetitionSubmissionEntity.user > UserEntity.competitionSubmissions
Ref: CourseEntity.author > UserEntity.courses
Ref: CourseEntity.editors <> UserEntity.id
Ref: CourseEntity.lectures < LectureEntity.course
Ref: CourseEntity.owner > UserEntity.id
Ref: CourseEntity.thumbnail > ImageEntity.id
Ref: EventEntity.editors <> UserEntity.id
Ref: EventEntity.owner > UserEntity.id
Ref: EventEntity.thumbnail > ImageEntity.id
Ref: JobApplicationEntity.applicant > UserEntity.id
Ref: JobApplicationEntity.job > JobPostEntity.id
Ref: JobPostEntity.editors <> UserEntity.id
Ref: JobPostEntity.job_tags <> JobTagEntity.id
Ref: JobPostEntity.owner > UserEntity.id
Ref: JobPostEntity.thumbnail > ImageEntity.id
Ref: LectureEntity.chapter > CourseEntity.chapters
Ref: LectureEntity.editors <> UserEntity.id
Ref: LectureEntity.owner > UserEntity.id
Ref: LectureEntity.thumbnail > ImageEntity.id
Ref: PostEntity.editors <> UserEntity.id
Ref: PostEntity.owner > UserEntity.id
Ref: PostEntity.owners <> UserEntity.posts
Ref: PostEntity.thumbnail > ImageEntity.id
Ref: ProjectEntity.banner > ImageEntity.id
Ref: ProjectEntity.editors <> UserEntity.id
Ref: ProjectEntity.owner > UserEntity.id
Ref: ProjectEntity.screenshots <> ImageEntity.id
Ref: ProjectEntity.thumbnail > ImageEntity.id
Ref: ProjectEntity.tickets < TicketEntity.project
Ref: ProjectEntity.versions < ProjectVersionEntity.project
Ref: ProjectFeedbackResponseEntity.user > UserEntity.id
Ref: ProjectFeedbackResponseEntity.version > ProjectVersionEntity.responses
Ref: ProposalEntity.editors <> UserEntity.id
Ref: ProposalEntity.owner > UserEntity.id
<<<<<<< HEAD
Ref: ProposalEntity.thumbnail > ImageEntity.id
=======
Ref: QuizEntity.editors <> UserEntity.id
Ref: QuizEntity.owner > UserEntity.id
>>>>>>> bfb29f74
Ref: TicketEntity.editors <> UserEntity.id
Ref: TicketEntity.owner > UserEntity.id
Ref: UserEntity.profile - UserProfileEntity.user
Ref: UserProfileEntity.picture - ImageEntity.id<|MERGE_RESOLUTION|>--- conflicted
+++ resolved
@@ -120,10 +120,7 @@
   height integer
   id uuid
   mimetype string
-<<<<<<< HEAD
   originalFilename string
-=======
->>>>>>> bfb29f74
   path string
   sizeBytes integer
   source string
@@ -426,12 +423,7 @@
 Ref: ProjectFeedbackResponseEntity.version > ProjectVersionEntity.responses
 Ref: ProposalEntity.editors <> UserEntity.id
 Ref: ProposalEntity.owner > UserEntity.id
-<<<<<<< HEAD
 Ref: ProposalEntity.thumbnail > ImageEntity.id
-=======
-Ref: QuizEntity.editors <> UserEntity.id
-Ref: QuizEntity.owner > UserEntity.id
->>>>>>> bfb29f74
 Ref: TicketEntity.editors <> UserEntity.id
 Ref: TicketEntity.owner > UserEntity.id
 Ref: UserEntity.profile - UserProfileEntity.user
