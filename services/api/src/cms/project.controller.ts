--- conflicted
+++ resolved
@@ -1,8 +1,4 @@
-<<<<<<< HEAD
 import { Body, Controller, Get, Logger } from '@nestjs/common';
-=======
-import { Body, Controller, Logger } from '@nestjs/common';
->>>>>>> a91df72b
 import { ApiBody, ApiResponse, ApiTags } from '@nestjs/swagger';
 import { ProjectService } from './project.service';
 import { Auth } from '../auth/decorators/http.decorator';
@@ -26,12 +22,8 @@
 } from './interceptors/ownership-empty-interceptor.service';
 import { ExcludeFieldsPipe } from './pipes/exclude-fields.pipe';
 import { WithRolesController } from './with-roles.controller';
-<<<<<<< HEAD
 import { CreateProjectDto } from './dtos/Create-Project.dto';
 import { TicketEntity } from './entities/ticket.entity';
-=======
-import { CreateProjectDto } from './dtos/create-project.dto';
->>>>>>> a91df72b
 
 @Crud({
   model: {
@@ -103,11 +95,7 @@
   }
   @Override()
   @Auth(AuthenticatedRoute)
-<<<<<<< HEAD
-  @ApiBody({ type: ProjectEntity })
-=======
   @ApiBody({ type: CreateProjectDto })
->>>>>>> a91df72b
   @ApiResponse({ type: ProjectEntity })
   async createOne(
     @ParsedRequest() crudReq: CrudRequest,
