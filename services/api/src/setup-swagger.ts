--- conflicted
+++ resolved
@@ -5,9 +5,6 @@
 import { ApiConfigService } from './common/config.service';
 import * as fs from 'node:fs';
 import * as process from 'node:process';
-<<<<<<< HEAD
-import { spawn } from 'child_process';
-=======
 // fsp is a promisified version of fs
 import { promises as fsp } from 'fs';
 
@@ -15,7 +12,6 @@
 import { promisify } from 'util';
 
 const execAsync = promisify(exec);
->>>>>>> e12c746d
 
 const logger: Logger = new Logger('SetupSwagger');
 
@@ -89,56 +85,10 @@
   });
   const configService = app.select(CommonModule).get(ApiConfigService);
 
-<<<<<<< HEAD
-  fs.writeFileSync('./swagger-spec.json', JSON.stringify(document, null, 2));
-  logger.log('Swagger documentation generated successfully');
-
-  try {
-    logger.log('Generating api client');
-    const generateClient = spawn('npm', ['run', 'openapigenerator'], {
-      stdio: 'ignore',
-      detached: true,
-    });
-    generateClient.unref();
-    generateClient.on('close', (code) => {
-      if (code === 0) {
-        logger.log('Client generated successfully');
-        fixOpenApiGeneratorPlus();
-        logger.log('OpenApiPlus fixed');
-
-        if (process.env.NODE_ENV === 'development') {
-          try {
-            logger.log('Installing apiclient in web');
-            const installClient = spawn(
-              'npm',
-              ['run', 'install:apiclient', '--prefix', '../../'],
-              { stdio: 'ignore', detached: true },
-            );
-            installClient.unref();
-            installClient.on('close', (code) => {
-              if (code === 0) {
-                logger.log('apiclient installed successfully on web');
-              } else {
-                logger.error(JSON.stringify(code));
-              }
-            });
-          } catch (e) {
-            logger.error(JSON.stringify(e));
-          }
-        }
-      } else {
-        logger.error('Error generating API client.');
-      }
-    });
-  } catch (e) {
-    logger.error('Error generating API client.');
-  }
-=======
   SetupDevelopmentConfigs(document).catch((e) => {
     logger.error(e);
   });
 
->>>>>>> e12c746d
   logger.verbose(
     `Documentation: http://localhost:${configService.appConfig.port}/documentation`,
   );
