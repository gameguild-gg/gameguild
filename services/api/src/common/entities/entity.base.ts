import {
  CreateDateColumn,
  PrimaryGeneratedColumn,
  UpdateDateColumn,
} from 'typeorm';
import { ApiProperty } from '@nestjs/swagger';
import { IsEmpty, IsOptional, IsUUID } from 'class-validator';

import { CrudValidationGroups } from '@dataui/crud';

export abstract class EntityBase {
  @ApiProperty({ type: 'string', format: 'uuid' })
  @PrimaryGeneratedColumn('uuid')
  @IsOptional()
  @IsEmpty({
<<<<<<< HEAD
    groups: [CrudValidationGroups.CREATE],
    message: 'error.isEmpty: id must be empty on create operations',
  })
  @IsUUID('4', {
    message: 'error.isUUID: id is not a valid UUID',
=======
    groups: [CrudValidationGroups.CREATE, CrudValidationGroups.UPDATE],
>>>>>>> e835aec2
  })
  @IsUUID('4')
  readonly id: string;

  @ApiProperty()
  @CreateDateColumn({ type: 'timestamp' })
  @IsOptional()
  @IsEmpty({
    groups: [CrudValidationGroups.CREATE, CrudValidationGroups.UPDATE],
  })
  readonly createdAt: Date;

  @ApiProperty()
  @UpdateDateColumn({ type: 'timestamp' })
  @IsOptional()
  @IsEmpty({
    groups: [CrudValidationGroups.CREATE, CrudValidationGroups.UPDATE],
  })
  readonly updatedAt: Date;
}<|MERGE_RESOLUTION|>--- conflicted
+++ resolved
@@ -13,15 +13,7 @@
   @PrimaryGeneratedColumn('uuid')
   @IsOptional()
   @IsEmpty({
-<<<<<<< HEAD
-    groups: [CrudValidationGroups.CREATE],
-    message: 'error.isEmpty: id must be empty on create operations',
-  })
-  @IsUUID('4', {
-    message: 'error.isUUID: id is not a valid UUID',
-=======
     groups: [CrudValidationGroups.CREATE, CrudValidationGroups.UPDATE],
->>>>>>> e835aec2
   })
   @IsUUID('4')
   readonly id: string;
