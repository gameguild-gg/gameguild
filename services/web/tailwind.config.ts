import type { Config } from 'tailwindcss';
import plugin from 'tailwindcss/plugin';

const config = {
  darkMode: ['class'],
  content: [
    './pages/**/*.{ts,tsx,mdx}',
    './components/**/*.{ts,tsx,mdx}',
    './app/**/*.{ts,tsx,mdx}',
    './src/**/*.{ts,tsx,mdx}',
  ],
  prefix: '',
  theme: {
    container: {
      center: true,
      padding: '2rem',
      screens: {
        '2xl': '1400px',
      },
    },
    extend: {
      colors: {
        border: 'hsl(var(--border))',
        input: 'hsl(var(--input))',
        ring: 'hsl(var(--ring))',
        background: 'hsl(var(--background))',
        foreground: 'hsl(var(--foreground))',
        primary: {
          DEFAULT: 'hsl(var(--primary))',
          foreground: 'hsl(var(--primary-foreground))',
        },
        secondary: {
          DEFAULT: 'hsl(var(--secondary))',
          foreground: 'hsl(var(--secondary-foreground))',
        },
        destructive: {
          DEFAULT: 'hsl(var(--destructive))',
          foreground: 'hsl(var(--destructive-foreground))',
        },
        muted: {
          DEFAULT: 'hsl(var(--muted))',
          foreground: 'hsl(var(--muted-foreground))',
        },
        accent: {
          DEFAULT: 'hsl(var(--accent))',
          foreground: 'hsl(var(--accent-foreground))',
        },
        popover: {
          DEFAULT: 'hsl(var(--popover))',
          foreground: 'hsl(var(--popover-foreground))',
        },
        card: {
          DEFAULT: 'hsl(var(--card))',
          foreground: 'hsl(var(--card-foreground))',
        },
        chart: {
          '1': 'hsl(var(--chart-1))',
          '2': 'hsl(var(--chart-2))',
          '3': 'hsl(var(--chart-3))',
          '4': 'hsl(var(--chart-4))',
<<<<<<< HEAD
          '5': 'hsl(var(--chart-5))'
        },
        sidebar: {
  				DEFAULT: 'hsl(var(--sidebar-background))',
  				foreground: 'hsl(var(--sidebar-foreground))',
  				primary: 'hsl(var(--sidebar-primary))',
  				'primary-foreground': 'hsl(var(--sidebar-primary-foreground))',
  				accent: 'hsl(var(--sidebar-accent))',
  				'accent-foreground': 'hsl(var(--sidebar-accent-foreground))',
  				border: 'hsl(var(--sidebar-border))',
  				ring: 'hsl(var(--sidebar-ring))'
  			}
=======
          '5': 'hsl(var(--chart-5))',
        },
>>>>>>> 3c81465c
      },
      borderRadius: {
        lg: 'var(--radius)',
        md: 'calc(var(--radius) - 2px)',
        sm: 'calc(var(--radius) - 4px)',
      },
      keyframes: {
        'accordion-down': {
          from: {
            height: '0',
          },
          to: {
            height: 'var(--radix-accordion-content-height)',
          },
        },
        'accordion-up': {
          from: {
            height: 'var(--radix-accordion-content-height)',
          },
          to: {
            height: '0',
          },
        },
      },
      animation: {
        'accordion-down': 'accordion-down 0.2s ease-out',
        'accordion-up': 'accordion-up 0.2s ease-out',
      },
      textShadow: {
        sm: '0 1px 2px var(--tw-shadow-color)',
        DEFAULT: '0 2px 4px var(--tw-shadow-color)',
        lg: '0 8px 16px var(--tw-shadow-color)',
      },
    },
  },
  plugins: [
    require('tailwindcss-animate'),
    require('@tailwindcss/typography'),
    plugin(function ({
      matchUtilities,
      theme,
    }: {
      matchUtilities: any;
      theme: any;
    }) {
      matchUtilities(
        {
          'text-shadow': (value: any) => ({
            textShadow: value,
          }),
        },
        { values: theme('textShadow') },
      );
    }),
  ],
} satisfies Config;

export default config;<|MERGE_RESOLUTION|>--- conflicted
+++ resolved
@@ -58,7 +58,6 @@
           '2': 'hsl(var(--chart-2))',
           '3': 'hsl(var(--chart-3))',
           '4': 'hsl(var(--chart-4))',
-<<<<<<< HEAD
           '5': 'hsl(var(--chart-5))'
         },
         sidebar: {
@@ -71,10 +70,6 @@
   				border: 'hsl(var(--sidebar-border))',
   				ring: 'hsl(var(--sidebar-ring))'
   			}
-=======
-          '5': 'hsl(var(--chart-5))',
-        },
->>>>>>> 3c81465c
       },
       borderRadius: {
         lg: 'var(--radius)',
