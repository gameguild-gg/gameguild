{
  "compilerOptions": {
    "module": "esnext",
    "jsx": "preserve",
    "target": "es6",
    "esModuleInterop": true,
    "allowSyntheticDefaultImports": true,
    "forceConsistentCasingInFileNames": true,
    "strict": true,
    "skipLibCheck": true,
    "experimentalDecorators": true,
    "emitDecoratorMetadata": true,
    "moduleResolution": "bundler",
    "noImplicitAny": false,
    "lib": [
      "dom",
      "dom.iterable",
      "esnext",
      "WebWorker"
    ],
    "strictPropertyInitialization": false,
    "allowJs": true,
    "noEmit": true,
<<<<<<< HEAD
    "noImplicitAny": false,
    "esModuleInterop": true,
    "module": "esnext",
    "moduleResolution": "bundler",
=======
>>>>>>> a91df72b
    "resolveJsonModule": true,
    "isolatedModules": true,
    "incremental": true,
    "plugins": [
      {
        "name": "next"
      }
    ],
    "paths": {
      "@/*": [
        "./src/*"
      ]
    },
  },
  "include": [
    "next-env.d.ts",
    "**/*.ts",
    "**/*.tsx",
    ".next/types/**/*.ts",
    "src/global.d.ts"
  ],
  "exclude": [
    "node_modules"
  ]
}<|MERGE_RESOLUTION|>--- conflicted
+++ resolved
@@ -21,13 +21,6 @@
     "strictPropertyInitialization": false,
     "allowJs": true,
     "noEmit": true,
-<<<<<<< HEAD
-    "noImplicitAny": false,
-    "esModuleInterop": true,
-    "module": "esnext",
-    "moduleResolution": "bundler",
-=======
->>>>>>> a91df72b
     "resolveJsonModule": true,
     "isolatedModules": true,
     "incremental": true,
