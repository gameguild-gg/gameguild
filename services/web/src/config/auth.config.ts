--- conflicted
+++ resolved
@@ -72,29 +72,14 @@
       return false;
     },
     jwt: async ({ token, user, trigger, session, account }) => {
-<<<<<<< HEAD
       // merge token
       const merged = { ...token, ...user };
-
-      // Check if the token is expired
-      const isExpired = token.exp && Date.now() >= token.exp * 1000;
-      if (isExpired) {
-        // Delete the session
-        await signOut({ redirect: false });
-        return {};
-      }
-=======
-      if (account) {
-        token.accessToken = user.accessToken;
-        token.refreshToken = user.refreshToken;
-      }
 
       // refresh the token if it is about to expire(5m), or if it is expired already
       const isExpired = token.exp && Date.now() >= token.exp * 1000;
       if (isExpired) await signOut();
->>>>>>> c961af11
-
-      return merged;
+
+      return { ...token, ...user };
     },
     session: async ({ session, token, user }) => {
       session = {
@@ -102,23 +87,11 @@
         user: { ...session.user, ...user },
         ...token,
       };
-<<<<<<< HEAD
-
-      // Check if the token is expired
-      const isExpired = token.exp && Date.now() >= token.exp * 1000;
-      if (isExpired) {
-        // Redirect to the /connect page
-        const response = NextResponse.redirect('/connect');
-        response.cookies.delete('next-auth.session-token');
-        return response;
-      }
-=======
       const isExpired = token.exp && Date.now() >= token.exp * 1000;
       if (isExpired) {
         await signOut();
       }
 
->>>>>>> c961af11
       return session;
     },
   },
@@ -233,10 +206,7 @@
         };
       },
     }),
-<<<<<<< HEAD
-=======
     ...providers,
->>>>>>> c961af11
   ],
   session: {
     strategy: 'jwt',
