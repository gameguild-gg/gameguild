<<<<<<< HEAD
import type { NextAuthConfig, User } from 'next-auth';
=======
import {NextAuthConfig, User} from 'next-auth';
>>>>>>> 8d36accd
import Google from 'next-auth/providers/google';
import Credentials from 'next-auth/providers/credentials';
import { environment } from '@/config/environment';
import { createClient } from '@hey-api/client-fetch';
import {
  authControllerSignInWithGoogle,
  authControllerValidateWeb3SignInChallenge,
  UserEntity,
} from '@game-guild/apiclient';

export const authConfig = {
  callbacks: {
    signIn: async ({ user, account, profile, email, credentials }) => {
      if (account?.provider === 'google') {
        // TODO:
        //  After signing in with Google, check if the user is in the database.
        //  If the user is not in the database, reject the sign-in.
        //  If the user is in the database, return true to allow user to sign in.

        // TODO: Sample code below:

        if (!account?.id_token) return false;
        const client = createClient({
          baseUrl: process.env.NEXT_PUBLIC_API_URL,
          throwOnError: false,
        });

        const response = await authControllerSignInWithGoogle({
          path: { token: account?.id_token },
          client: client,
        });

        if (!response || !response.data || response.response.status !== 200)
          return false;

        user.id = response.data.user.id;
        user.email = response.data.user.email;
        user.accessToken = response.data.accessToken;
        user.refreshToken = response.data.refreshToken;

        return true;
      } else if (account?.provider === 'web-3') {
        return Boolean(user.wallet && user.accessToken && user.refreshToken);
      }
      return false;
    },
    jwt: async ({ token, user, trigger, session, account }) => {
      return { ...token, ...user };
    },
<<<<<<< HEAD
    session: async ({ session, token, user }) => {
      session.user = {
        ...session.user,
        ...user,
        ...token,
        email: user?.email ?? session.user.email ?? token.email ?? '', // chesus christ. please fix this filthy code.
      };
=======
    session: async ({session, token, user}) => {
      session.user =
        {
          id: user.id,
          email: user.email,
          name: user.name,
          image: user.image,
          wallet: user.wallet,
          emailVerified: null,
          accessToken: (token.accessToken as string) ?? null,
          refreshToken: (token.refreshToken as string) ?? null,
        }
>>>>>>> 8d36accd
      return session;
    },
  },
  pages: {
    signIn: '/connect',
  },
  providers: [
    // todo: implement refresh token
    // Credentials({
    //   type: 'credentials',
    //   id: 'email',
    //   name: 'email',
    //   credentials: {
    //     refreshToken: {
    //       label: 'Refresh Token',
    //       type: 'email',
    //       placeholder: '',
    //     },
    //   },
    //   async authorize(credentials): Promise<User | null> {
    //     const refreshToken: string = credentials?.refreshToken as string;
    //   },
    // }),
    Credentials({
      type: 'credentials',
      id: 'web-3',
      name: 'web-3',
      credentials: {
        signature: {
          label: 'Signature',
          type: 'text',
          placeholder: '0x0',
        },
        address: {
          label: 'address',
          type: 'text',
          placeholder: '0x0',
        },
      },
      async authorize(credentials): Promise<User | null> {
        const signature: string = credentials?.signature as string;
        const address: string = credentials?.address as string;

        const client = createClient({
          baseUrl: process.env.NEXT_PUBLIC_API_URL,
          throwOnError: false,
        });

        const response = await authControllerValidateWeb3SignInChallenge({
          body: {
            signature,
            address,
          },
          client: client,
        });

        if (
          !response ||
          !response.data ||
          response.response.status < 200 ||
          response.response.status > 299
        )
          return null;

        const accessToken = response.data.accessToken;
        const refreshToken = response.data.refreshToken;
        const user = response.data.user;

        return {
          id: user.id,
          email: user.email,
          name: user.username,
          image: user.profile.picture,
          wallet: user.walletAddress,
          accessToken,
          refreshToken,
        };
      },
    }),
    Google({
      clientId: environment.GoogleClientId,
      clientSecret: environment.GoogleClientSecret,
      authorization: {
        params: {
          request_uri: environment.SignInGoogleCallbackUrl,
        },
      },
    }),
  ],
  session: {
    strategy: 'jwt',
  },
} satisfies NextAuthConfig;

declare module 'next-auth' {
  interface Session {
    accessToken?: string;
  }
}

declare module 'next-auth' {
  interface JWT {
    accessToken?: string;
  }
}

declare module "next-auth" {
  interface User {
    id?: string;
    name?: string | null;
    email?: string | null;
    image?: string | null;
    wallet?: string | null;
    accessToken?: string | null;
    refreshToken?: string | null;
  }
}<|MERGE_RESOLUTION|>--- conflicted
+++ resolved
@@ -1,8 +1,4 @@
-<<<<<<< HEAD
 import type { NextAuthConfig, User } from 'next-auth';
-=======
-import {NextAuthConfig, User} from 'next-auth';
->>>>>>> 8d36accd
 import Google from 'next-auth/providers/google';
 import Credentials from 'next-auth/providers/credentials';
 import { environment } from '@/config/environment';
@@ -52,15 +48,6 @@
     jwt: async ({ token, user, trigger, session, account }) => {
       return { ...token, ...user };
     },
-<<<<<<< HEAD
-    session: async ({ session, token, user }) => {
-      session.user = {
-        ...session.user,
-        ...user,
-        ...token,
-        email: user?.email ?? session.user.email ?? token.email ?? '', // chesus christ. please fix this filthy code.
-      };
-=======
     session: async ({session, token, user}) => {
       session.user =
         {
@@ -73,7 +60,6 @@
           accessToken: (token.accessToken as string) ?? null,
           refreshToken: (token.refreshToken as string) ?? null,
         }
->>>>>>> 8d36accd
       return session;
     },
   },
