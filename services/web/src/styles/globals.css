--- conflicted
+++ resolved
@@ -120,14 +120,6 @@
     }
 
 }
-<<<<<<< HEAD
-  
-  @layer utilities {
-    .text-balance {
-      text-wrap: balance;
-    }
-  }
-=======
 
 
 /* Dark mode variables */
@@ -434,4 +426,9 @@
 details[open] {
     padding-bottom: 0.5rem;
 }
->>>>>>> 3c81465c
+  
+  @layer utilities {
+    .text-balance {
+      text-wrap: balance;
+    }
+  }