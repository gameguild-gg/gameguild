--- conflicted
+++ resolved
@@ -6,33 +6,13 @@
 };
 
 export class CreateProjectGateway implements CreateProject {
-<<<<<<< HEAD
-  constructor(readonly httpClient: HttpClient) {}
-=======
   constructor(readonly httpClient: HttpClient<Project>) {
   }
->>>>>>> 8d36accd
 
   public async createProject(
     project: Project,
   ): Promise<Readonly<Project> | null> {
     try {
-<<<<<<< HEAD
-      return this.httpClient
-        .request({
-          url: 'http://localhost:8080/project',
-          method: 'POST',
-          body: project,
-        })
-        .then((response) => {
-          if (response.statusCode === 201) {
-            return response.body;
-          } else {
-            console.log(response);
-            throw new Error('Failed to create project');
-          }
-        });
-=======
       return this.httpClient.request({
         url: 'http://localhost:4000/project',
         method: 'POST',
@@ -46,7 +26,6 @@
           return null;
         }
       });
->>>>>>> 8d36accd
     } catch (error) {
       throw error;
     }
