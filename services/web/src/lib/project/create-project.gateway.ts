import { HttpClient } from '@/lib/core/http';
import { Project } from '@/lib/project/project';

export type CreateProject = {
  createProject: (project: Project) => Promise<Readonly<Project> | null>;
};

export class CreateProjectGateway implements CreateProject {
  constructor(readonly httpClient: HttpClient<Project>) {}

  public async createProject(
    project: Project,
  ): Promise<Readonly<Project> | null> {
    try {
      return this.httpClient
        .request({
<<<<<<< HEAD
          url: process.env.NEXT_PUBLIC_API_URL + '/project',
=======
          url: 'http://localhost:8080/project',
>>>>>>> 9773e08c
          method: 'POST',
          body: project,
        })
        .then((response) => {
<<<<<<< HEAD
          if (response.statusCode === 201 && response.body) {
            return response.body;
          } else {
            console.log(response);
            return null;
=======
          if (response.statusCode === 201) {
            return response.body;
          } else {
            console.log(response);
            throw new Error('Failed to create project');
>>>>>>> 9773e08c
          }
        });
    } catch (error) {
      throw error;
    }
  }
}<|MERGE_RESOLUTION|>--- conflicted
+++ resolved
@@ -6,7 +6,8 @@
 };
 
 export class CreateProjectGateway implements CreateProject {
-  constructor(readonly httpClient: HttpClient<Project>) {}
+  constructor(readonly httpClient: HttpClient<Project>) {
+  }
 
   public async createProject(
     project: Project,
@@ -14,28 +15,16 @@
     try {
       return this.httpClient
         .request({
-<<<<<<< HEAD
-          url: process.env.NEXT_PUBLIC_API_URL + '/project',
-=======
           url: 'http://localhost:8080/project',
->>>>>>> 9773e08c
           method: 'POST',
           body: project,
         })
         .then((response) => {
-<<<<<<< HEAD
-          if (response.statusCode === 201 && response.body) {
-            return response.body;
-          } else {
-            console.log(response);
-            return null;
-=======
           if (response.statusCode === 201) {
             return response.body;
           } else {
             console.log(response);
             throw new Error('Failed to create project');
->>>>>>> 9773e08c
           }
         });
     } catch (error) {
