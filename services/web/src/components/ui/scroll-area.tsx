--- conflicted
+++ resolved
@@ -2,10 +2,7 @@
 
 import * as React from 'react';
 import * as ScrollAreaPrimitive from '@radix-ui/react-scroll-area';
-<<<<<<< HEAD
 
-=======
->>>>>>> c0d8f679
 import { cn } from '@/lib/utils';
 
 const ScrollArea = React.forwardRef<
