'use client';

import { useEffect, useState } from 'react';
import Link from 'next/link';
import { useRouter } from 'next/navigation';
import { getSession, signOut } from 'next-auth/react';
import { Button } from '@/components/ui/button';
import { Input } from '@/components/ui/input';
import {
  DropdownMenu,
  DropdownMenuContent,
  DropdownMenuItem,
  DropdownMenuLabel,
  DropdownMenuTrigger,
} from '@/components/ui/dropdown-menu';
import {
  ChevronUp,
  ChevronDown,
  Search,
  X,
  Globe,
  Bell,
  Menu,
} from 'lucide-react';
import { Avatar, AvatarFallback, AvatarImage } from '../ui/avatar';

/**
 * Main Header
 */
export default function Header() {
  const [user, setUser] = useState<any>(null);
  const [isSearchOpen, setIsSearchOpen] = useState(false);
  const [isMobileMenuOpen, setIsMobileMenuOpen] = useState(false);
  const [isMoreOpen, setIsMoreOpen] = useState(false);
  const [isComplexOpen, setIsComplexOpen] = useState(false);

<<<<<<< HEAD
  const menuItems = ['Blog', 'Courses', 'Games', 'Tests', 'Jams', 'Jobs']
  const moreItems = ['Item 1', 'Item 2', 'Item 3']

  const complexItems = [
    { name: 'Learn', href: `/learn` },
    { name: 'Code', href: '/learn/coding-environment?id=0&type=sandbox&userId=&role=' }
  ];

  const languages = ['English', 'Spanish', 'Portuguese', 'French', 'German']
=======
  const menuItems = ['Blog', 'Games', 'Tests', 'Jams', 'Jobs'];
  const moreItems = [
    'Roadmap',
    'Contributors',
    'Issues',
    'Privacy Policy',
    'Terms of Service' /*'Contact', 'About'*/,
  ];
  const languages = ['English', 'Spanish', 'French', 'German'];
>>>>>>> 58dced7a

  const router = useRouter();

  useEffect(() => {
    getUserData();
  }, []);

  const getUserData = async () => {
    const session = await getSession();
    if (session && session.user) {
      // console.log('session.user: ',session?.user)
      setUser(session.user);
    }
  };

  return (
    <header className="bg-neutral-900 h-[70px] flex items-center justify-between px-4 text-white">
      <div className="flex items-center">
        <Link href="/" className="mr-4">
          <img
            src="/assets/images/logo-text.png"
            className="h-[40px] my-auto mx-[10px]"
          />
        </Link>
        <nav className="hidden md:flex space-x-2 h-[50px] p-0">
          {menuItems.map((item) => (
            <button
              key={item}
              onClick={() => router.push(`/${item.toLowerCase()}`)}
              className="px-2 my-0 hover:text-gray-400 transition-colors h-full"
            >
              {item}
            </button>
          ))}
          <DropdownMenu open={isMoreOpen} onOpenChange={setIsMoreOpen}>
            <DropdownMenuTrigger className="flex px-2 items-center hover:text-gray-400 transition-colors">
              Institutional{' '}
              {isMoreOpen ? (
                <ChevronUp className="ml-1 h-4 w-4" />
              ) : (
                <ChevronDown className="ml-1 h-4 w-4" />
              )}
            </DropdownMenuTrigger>
            <DropdownMenuContent className="bg-neutral-900 text-white border-0">
              {moreItems.map((item) => (
                <DropdownMenuItem key={item}>
                  <Link href={`./` + item.toLowerCase().replace(/\s/g, '')}>
                    {item}
                  </Link>
                </DropdownMenuItem>
              ))}
            </DropdownMenuContent>
          </DropdownMenu>
          <DropdownMenu open={isComplexOpen} onOpenChange={setIsComplexOpen}>
            <DropdownMenuTrigger className="flex px-2 items-center hover:text-gray-400 transition-colors">
              Learn{' '}
              {isMoreOpen ? (
                <ChevronUp className="ml-1 h-4 w-4" />
              ) : (
                <ChevronDown className="ml-1 h-4 w-4" />
              )}
            </DropdownMenuTrigger>
            <DropdownMenuContent className="bg-neutral-900 text-white border-0">
              {complexItems.map((item) => (
                <DropdownMenuItem key={item.name}>
                  <Link href={item.href} className=" hover:text-gray-400 transition-colors">
                    {item.name}
                  </Link>
                </DropdownMenuItem>
              ))}
            </DropdownMenuContent>
          </DropdownMenu>
        </nav>
      </div>
      <div className="hidden md:flex items-center space-x-4">
        {isSearchOpen ? (
          <div className="relative text-white w-80">
            <Input
              type="text"
              placeholder="Search..."
              className="pl-10 pr-10 py-2 rounded-full bg-neutral-800 text-white placeholder:text-gray-200"
            />
            <Search className="absolute left-3 top-1/2 transform -translate-y-1/2 text-gray-200" />
            <button
              onClick={() => setIsSearchOpen(false)}
              className="absolute right-3 top-1/2 transform -translate-y-1/2 text-gray-200 hover:text-white"
            >
              <X className="h-4 w-4" />
            </button>
          </div>
        ) : (
          <button
            onClick={() => setIsSearchOpen(true)}
            className="hover:text-gray-200 transition-colors"
          >
            <Search />
          </button>
        )}
        <DropdownMenu>
          <DropdownMenuTrigger className="hover:text-gray-400 transition-colors">
            <Globe />
          </DropdownMenuTrigger>
          <DropdownMenuContent>
            {languages.map((lang) => (
              <DropdownMenuItem key={lang}>{lang}</DropdownMenuItem>
            ))}
          </DropdownMenuContent>
        </DropdownMenu>
        {user ? (
          <div className="flex items-center space-x-2">
            <DropdownMenu>
              <DropdownMenuTrigger className="hover:text-gray-400 transition-colors">
                <Bell />
              </DropdownMenuTrigger>
              <DropdownMenuContent>
                <DropdownMenuLabel>Empty</DropdownMenuLabel>
              </DropdownMenuContent>
            </DropdownMenu>
            <DropdownMenu>
              <DropdownMenuTrigger>
                {/*<img src={user.avatar} alt={user.name[0]} className="w-8 h-8 rounded-full" />*/}
                <Avatar className="mx-2">
                  <AvatarImage src={user.image} alt={user.name} />
                  <AvatarFallback className="bg-neutral-50 text-neutral-950">
                    {user.name[0]}
                  </AvatarFallback>
                </Avatar>
              </DropdownMenuTrigger>
              <DropdownMenuContent>
                <DropdownMenuItem onClick={() => router.push('/profile/edit')}>
                  Profile
                </DropdownMenuItem>
                <DropdownMenuItem>Settings</DropdownMenuItem>
                <DropdownMenuItem
                  onClick={
                    // redirect to /disconnect
                    async () => {
                      router.push('/disconnect');
                    }
                  }
                >
                  Logout
                </DropdownMenuItem>
              </DropdownMenuContent>
            </DropdownMenu>
          </div>
        ) : (
          <Button
            onClick={() => router.push('/connect')}
            variant="outline"
            className="bg-white text-black font-semibold text-base rounded-md hover:bg-gray-200"
          >
            Connect
          </Button>
        )}
      </div>
      <div className="md:hidden">
        <button
          onClick={() => setIsMobileMenuOpen(!isMobileMenuOpen)}
          className="text-white items-center"
        >
          {isMobileMenuOpen ? <X size={42} /> : <Menu size={42} />}
        </button>
      </div>
      {isMobileMenuOpen && (
        <div className="absolute top-[70px] left-0 right-0 bg-neutral-900 p-4 md:hidden z-30">
          <div className="flex flex-col space-y-4">
            <Input
              type="text"
              placeholder="Search..."
              className="pl-10 pr-10 py-2 rounded-full bg-neutral-800 text-white"
            />
            <DropdownMenu>
              <DropdownMenuTrigger className="flex items-center justify-between w-full">
                <span>Language</span>
                <Globe />
              </DropdownMenuTrigger>
              <DropdownMenuContent>
                {languages.map((lang) => (
                  <DropdownMenuItem key={lang}>{lang}</DropdownMenuItem>
                ))}
              </DropdownMenuContent>
            </DropdownMenu>
            {user ? (
              <>
                <DropdownMenu>
                  <DropdownMenuTrigger className="flex items-center justify-between w-full">
                    <span>Notifications</span>
                    <Bell />
                  </DropdownMenuTrigger>
                  <DropdownMenuContent>
                    <DropdownMenuItem>Notification 1</DropdownMenuItem>
                    <DropdownMenuItem>Notification 2</DropdownMenuItem>
                  </DropdownMenuContent>
                </DropdownMenu>
                <DropdownMenu>
                  <DropdownMenuTrigger className="flex items-center space-x-2">
                    <img
                      src={user.avatar}
                      alt={user.name}
                      className="w-8 h-8 rounded-full"
                    />
                    <span>{user.name}</span>
                  </DropdownMenuTrigger>
                  <DropdownMenuContent>
                    <DropdownMenuItem>Profile</DropdownMenuItem>
                    <DropdownMenuItem>Settings</DropdownMenuItem>
                    <DropdownMenuItem>Logout</DropdownMenuItem>
                  </DropdownMenuContent>
                </DropdownMenu>
              </>
            ) : (
              <Button
                onClick={() => router.push('/connect')}
                variant="outline"
                className="bg-white text-black font-semibold rounded-md hover:bg-gray-200 w-full"
              >
                Connect
              </Button>
            )}
            {menuItems.map((item) => (
              <Link
                key={item}
                href={`/${item.toLowerCase()}`}
                className="hover:text-gray-400 transition-colors"
              >
                {item}
              </Link>
            ))}
            <DropdownMenu>
              <DropdownMenuTrigger className="flex items-center justify-between w-full">
                <span>More</span>
                <ChevronDown className="h-4 w-4" />
              </DropdownMenuTrigger>
              <DropdownMenuContent className="bg-neutral-900 text-white">
                {moreItems.map((item) => (
                  <DropdownMenuItem key={item}>{item}</DropdownMenuItem>
                ))}
              </DropdownMenuContent>
            </DropdownMenu>
          </div>
        </div>
      )}
    </header>
  );
}


          <|MERGE_RESOLUTION|>--- conflicted
+++ resolved
@@ -34,17 +34,6 @@
   const [isMoreOpen, setIsMoreOpen] = useState(false);
   const [isComplexOpen, setIsComplexOpen] = useState(false);
 
-<<<<<<< HEAD
-  const menuItems = ['Blog', 'Courses', 'Games', 'Tests', 'Jams', 'Jobs']
-  const moreItems = ['Item 1', 'Item 2', 'Item 3']
-
-  const complexItems = [
-    { name: 'Learn', href: `/learn` },
-    { name: 'Code', href: '/learn/coding-environment?id=0&type=sandbox&userId=&role=' }
-  ];
-
-  const languages = ['English', 'Spanish', 'Portuguese', 'French', 'German']
-=======
   const menuItems = ['Blog', 'Games', 'Tests', 'Jams', 'Jobs'];
   const moreItems = [
     'Roadmap',
@@ -53,8 +42,13 @@
     'Privacy Policy',
     'Terms of Service' /*'Contact', 'About'*/,
   ];
-  const languages = ['English', 'Spanish', 'French', 'German'];
->>>>>>> 58dced7a
+
+  const complexItems = [
+    { name: 'Learn', href: `/learn` },
+    { name: 'Code', href: '/learn/coding-environment?id=0&type=sandbox&userId=&role=' }
+  ];
+
+  const languages = ['English', 'Spanish', 'Portuguese', 'French', 'German']
 
   const router = useRouter();
 
