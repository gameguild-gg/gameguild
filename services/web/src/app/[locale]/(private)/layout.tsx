--- conflicted
+++ resolved
@@ -13,10 +13,6 @@
       {/*<Footer/>*/}
     </div>
   );
-<<<<<<< HEAD
-}
-=======
 }
 
-export default withAuth(Layout);
->>>>>>> e12c746d
+export default withAuth(Layout);