--- conflicted
+++ resolved
@@ -36,14 +36,10 @@
         <div>
           <Image
             src="/assets/images/header2.jpeg"
-<<<<<<< HEAD
-            className="lg:max-w-[480px] w-full"
-=======
             alt="header2"
             width={480}
             height={480}
             className="w-full"
->>>>>>> 3c81465c
           />
         </div>
         <div>
@@ -68,14 +64,10 @@
         <div>
           <Image
             src="/assets/images/header3.jpeg"
-<<<<<<< HEAD
-            className="lg:max-w-[480px] w-full"
-=======
             alt="header3"
             width={480}
             height={480}
             className="w-full"
->>>>>>> 3c81465c
           />
         </div>
       </div>
@@ -86,14 +78,10 @@
         <div>
           <Image
             src="/assets/images/header1.jpeg"
-<<<<<<< HEAD
-            className="lg:max-w-[480px] w-full"
-=======
             alt="header1"
             width={480}
             height={480}
             className="w-full lg:max-w-[480px]"
->>>>>>> 3c81465c
           />
         </div>
         <div>
@@ -109,11 +97,7 @@
       <div className="h-10"></div>
 
       <div
-<<<<<<< HEAD
-        className="relative max-w-[1440px] w-full items-center bg-[#18181c] lg:flex justify-between mx-auto z-30">
-=======
         className="relative justify-between max-w-[1440px] w-full items-center bg-[#18181c] lg:flex mx-auto z-30">
->>>>>>> 3c81465c
         <div></div>
 
         <div>
