--- conflicted
+++ resolved
@@ -1,21 +1,3 @@
-<<<<<<< HEAD
-import React, { PropsWithChildren } from 'react';
-import type { Metadata, ResolvingMetadata } from 'next';
-import { ParamsWithLocale } from '@/types';
-
-// export async function generateMetadata(parent: ResolvingMetadata): Promise<Metadata> {
-//   return {};
-// }
-//
-// export async function generateStaticParams(): Promise<ParamsWithLocale[]> {
-//   return [];
-// }
-
-export default async function Layout({
-  children,
-}: Readonly<PropsWithChildren>) {
-  return <div className="flex flex-1 min-h-full">{children}</div>;
-=======
 import React, {PropsWithChildren} from 'react';
 
 export default async function Layout({children}: Readonly<PropsWithChildren>) {
@@ -24,5 +6,4 @@
       {children}
     </div>
   );
->>>>>>> 8d36accd
 }