import React, { PropsWithChildren } from 'react';
<<<<<<< HEAD
// import Header from '@/components/common/header'
import Header from '@/components/header';
=======
import Header from '@/components/common/header';
import { SessionProvider } from 'next-auth/react';
>>>>>>> 438a324e

export default async function Layout({
  children,
}: Readonly<PropsWithChildren>) {
  return (
    <div className="flex flex-1 flex-col bg-neutral-100">
      <Header />
      <SessionProvider>
        {children}
        {/*<Footer/>*/}
      </SessionProvider>
    </div>
  );
}<|MERGE_RESOLUTION|>--- conflicted
+++ resolved
@@ -1,11 +1,7 @@
 import React, { PropsWithChildren } from 'react';
-<<<<<<< HEAD
 // import Header from '@/components/common/header'
 import Header from '@/components/header';
-=======
-import Header from '@/components/common/header';
 import { SessionProvider } from 'next-auth/react';
->>>>>>> 438a324e
 
 export default async function Layout({
   children,
