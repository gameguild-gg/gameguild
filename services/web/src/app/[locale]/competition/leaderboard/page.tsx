--- conflicted
+++ resolved
@@ -1,6 +1,5 @@
 'use client';
 
-<<<<<<< HEAD
 import React, { useEffect } from 'react';
 import { useRouter } from 'next/navigation';
 import { Table, TableColumnsType, Typography } from 'antd';
@@ -10,13 +9,6 @@
 } from '@game-guild/apiclient';
 import { getSession } from 'next-auth/react';
 import { createClient } from '@hey-api/client-fetch';
-=======
-import React, {useEffect} from 'react';
-import {getCookie} from 'cookies-next';
-import {useRouter} from 'next/navigation';
-import {Table, TableColumnsType, Typography} from 'antd';
-import {ChessLeaderboardResponseEntryDto} from '@game-guild/apiclient';
->>>>>>> 8d36accd
 
 export default function LeaderboardPage(): JSX.Element {
   const router = useRouter();
