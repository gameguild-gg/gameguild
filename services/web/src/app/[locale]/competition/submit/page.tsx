'use client';

import {InboxOutlined, UploadOutlined} from '@ant-design/icons';

import {Button, message, Space, Typography, Upload, UploadProps} from 'antd';
import {getCookie} from 'cookies-next';
import JSZip from 'jszip';
<<<<<<< HEAD
import React, { useEffect, useState } from 'react';
import { getSession } from 'next-auth/react';
import { createClient } from '@hey-api/client-fetch';
import { competitionControllerSubmitChessAgent } from '@game-guild/apiclient';
=======
import React, {useEffect, useState} from 'react';
>>>>>>> 8d36accd

const {Dragger} = Upload;

// todo: convert to typescript style
const canUpload = function (file: any, fileList: any[] = []) {
  const isZip = file.type === 'application/zip' || file.name.endsWith('.zip');
  const isCppOrH =
    file.name.endsWith('.cpp') ||
    file.name.endsWith('.h') ||
    file.name.endsWith('.hpp');
  const isCppOrHList = fileList.every((file) => {
    return (
      file.name.endsWith('.cpp') ||
      file.name.endsWith('.h') ||
      file.name.endsWith('.hpp')
    );
  });

  return isCppOrH || isZip || isCppOrHList;
};
export default function SubmitPage() {
  // store all files in state
  const [files, setFiles] = React.useState<File[]>([]);

  const [accessToken, setAccessToken] = useState('');

  useEffect(() => {
    // get the user from the cookie
    if (!accessToken) {
      const accessToken = getCookie('access_token');
      if (accessToken) {
        setAccessToken(accessToken as string);
      }
    }
  }, []);

  // upload functionality
  const doUpload = async (): Promise<void> => {
    const isListOfCppOrH =
      files.length > 1 &&
      files.every((file) => {
        return (
          file.name.endsWith('.cpp') ||
          file.name.endsWith('.h') ||
          file.name.endsWith('.hpp')
        );
      });
    const isZip =
      files.length === 1 &&
      (files[0].type === 'application/zip' || files[0].name.endsWith('.zip'));

    let zipData: ArrayBuffer | undefined = undefined;
    if (isZip) {
      message.info('validating zip file');
      // check if zip contains only cpp and h files at the root and does not contain any subfolders
      const zip = new JSZip();
      await zip.loadAsync(files[0]);
      const zipFiles = Object.values(zip.files);
      const zipFilesAtRoot = zipFiles.every((file) => {
        return !file.dir && file.name.indexOf('/') === -1;
      });
      const zipFilesAreCppOrH = zipFiles.every((file) => {
        return (
          file.name.endsWith('.cpp') ||
          file.name.endsWith('.h') ||
          file.name.endsWith('.hpp')
        );
      });
      if (!zipFilesAtRoot || !zipFilesAreCppOrH) {
        message.error('zip file must contain only cpp and h files at the root');
        return;
      } else zipData = await files[0].arrayBuffer();
    } else if (isListOfCppOrH) {
      message.info('zipping files');
      // create a zip file for all files and upload it
      const zip = new JSZip();
      files.forEach((file) => {
        zip.file(file.name, file);
      });
      zipData = await zip.generateAsync({type: 'arraybuffer'});
    }

    // check if zipData size is less than 10MB
    if (zipData && zipData.byteLength > 10 * 1024 * 1024) {
      message.error('zip file size must be less than 10MB');
      return;
    }

    message.info('uploading files. wait for the server to respond...');

    // upload the zip file
<<<<<<< HEAD
    const session = await getSession();
    const client = createClient({
      baseUrl: process.env.NEXT_PUBLIC_API_URL,
      throwOnError: false,
      headers: {
        Authorization: `Bearer ${session?.accessToken}`,
      },
    });

    const response = await competitionControllerSubmitChessAgent({
      client: client,
      body: {
        file: new Blob([zipData as ArrayBuffer], { type: 'application/zip' }),
      },
=======
    const formData = new FormData();
    formData.append(
      'file',
      new Blob([zipData as ArrayBuffer], {type: 'application/zip'}),
      'bot.zip',
    );
    const baseUrl = process.env.NEXT_PUBLIC_API_URL;
    const headers = new Headers();
    headers.append('Authorization', 'Bearer ' + accessToken);
    const response = await fetch(baseUrl + '/Competitions/Chess/submit', {
      method: 'POST',
      body: formData,
      headers: headers,
>>>>>>> 8d36accd
    });

    const data = response.data;
    message.info(JSON.stringify(data));
    setFiles([]);
  };

  const uploadProps: UploadProps = {
    name: 'file',
    multiple: true,
    showUploadList: false,
    action: (file) => {
      // reject all because we are going to handle it in the button
      return Promise.reject();
    },
    onDrop(e) {
      console.log('Dropped files', e.dataTransfer.files);
    },
    beforeUpload(file, fileList) {
      const allowed = canUpload(file, fileList);
      if (!allowed) {
        message.error(
          'You can only upload a single .zip file or a list of .cpp and .h files!',
        );
      } else setFiles(fileList);
      return allowed || Upload.LIST_IGNORE;
    },
  };

  // todo: improve layout-header and messaging
  return (
    <Space direction={'vertical'}>
      <Typography.Title level={1}>Submit Bot</Typography.Title>
      <Typography.Paragraph>
        You can either select all .h and .cpp files or zip them all together.
      </Typography.Paragraph>
      <Typography.Paragraph>
        If you submit via zip, all files should be in the root of the zip file.
      </Typography.Paragraph>
      <Typography.Paragraph>
        Hit submit button and wait for the submission to be validated. It might
        take a while if the server have restarted or if it is your first
        submission.
      </Typography.Paragraph>
      <Typography.Paragraph></Typography.Paragraph>
      <Dragger {...uploadProps}>
        <p className="ant-upload-drag-icon">
          <InboxOutlined/>
        </p>
        <p className="ant-upload-text">
          Click or drag file(s) to this area to upload
        </p>
        <p className="ant-upload-hint">
          Support for a single "zip" file or a list of ".cpp" and ".h" files.
          Strictly prohibit from uploading other files. If you exploit this, you
          will be banned. I am logging everything you do. I am always watching.
          I am always listening. I am always waiting. I might even be watching
          you from behind. Look behind yourself. NOW!
        </p>
      </Dragger>
      <Button
        icon={<UploadOutlined/>}
        type="primary"
        block
        danger
        size="large"
        onClick={() => doUpload()}
      >
        Submit
      </Button>
      {files.map((file) => (
        <Typography.Text style={{color: 'black'}} key={file.name}>
          {file.name} - {file.size} bytes;
        </Typography.Text>
      ))}
    </Space>
  );
}<|MERGE_RESOLUTION|>--- conflicted
+++ resolved
@@ -5,14 +5,10 @@
 import {Button, message, Space, Typography, Upload, UploadProps} from 'antd';
 import {getCookie} from 'cookies-next';
 import JSZip from 'jszip';
-<<<<<<< HEAD
 import React, { useEffect, useState } from 'react';
 import { getSession } from 'next-auth/react';
 import { createClient } from '@hey-api/client-fetch';
 import { competitionControllerSubmitChessAgent } from '@game-guild/apiclient';
-=======
-import React, {useEffect, useState} from 'react';
->>>>>>> 8d36accd
 
 const {Dragger} = Upload;
 
@@ -104,7 +100,6 @@
     message.info('uploading files. wait for the server to respond...');
 
     // upload the zip file
-<<<<<<< HEAD
     const session = await getSession();
     const client = createClient({
       baseUrl: process.env.NEXT_PUBLIC_API_URL,
@@ -119,21 +114,6 @@
       body: {
         file: new Blob([zipData as ArrayBuffer], { type: 'application/zip' }),
       },
-=======
-    const formData = new FormData();
-    formData.append(
-      'file',
-      new Blob([zipData as ArrayBuffer], {type: 'application/zip'}),
-      'bot.zip',
-    );
-    const baseUrl = process.env.NEXT_PUBLIC_API_URL;
-    const headers = new Headers();
-    headers.append('Authorization', 'Bearer ' + accessToken);
-    const response = await fetch(baseUrl + '/Competitions/Chess/submit', {
-      method: 'POST',
-      body: formData,
-      headers: headers,
->>>>>>> 8d36accd
     });
 
     const data = response.data;
