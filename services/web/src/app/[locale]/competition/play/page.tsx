--- conflicted
+++ resolved
@@ -7,7 +7,6 @@
 import {RobotFilled, UserOutlined} from '@ant-design/icons';
 import {Dropdown, MenuProps, message, Space} from 'antd';
 
-<<<<<<< HEAD
 import { getCookie } from 'cookies-next';
 import { useRouter } from 'next/navigation';
 import {
@@ -17,11 +16,6 @@
 } from '@game-guild/apiclient';
 import { getSession } from 'next-auth/react';
 import { createClient } from '@hey-api/client-fetch';
-=======
-import {getCookie} from 'cookies-next';
-import {useRouter} from 'next/navigation';
-import {ChessMoveRequestDto} from '@game-guild/apiclient';
->>>>>>> 8d36accd
 
 export default function PlayPage() {
   const router = useRouter();
