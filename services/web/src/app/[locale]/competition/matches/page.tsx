--- conflicted
+++ resolved
@@ -3,7 +3,6 @@
 import React, {useEffect} from 'react';
 import {Button, Table, TableColumnsType, Typography,} from 'antd';
 
-<<<<<<< HEAD
 import { getCookie } from 'cookies-next';
 import { useRouter } from 'next/navigation';
 import {
@@ -13,11 +12,6 @@
 } from '@game-guild/apiclient';
 import { createClient } from '@hey-api/client-fetch';
 import { getSession } from 'next-auth/react';
-=======
-import {getCookie} from 'cookies-next';
-import {useRouter} from 'next/navigation';
-import {MatchSearchRequestDto, MatchSearchResponseDto,} from '@game-guild/apiclient';
->>>>>>> 8d36accd
 
 export default function MatchesPage() {
   const router = useRouter();
