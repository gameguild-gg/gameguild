--- conflicted
+++ resolved
@@ -525,12 +525,8 @@
 		id: string;
 		createdAt: string;
 		updatedAt: string;
-<<<<<<< HEAD
 		deletedAt: string;
 		applicant: Api.UserEntity;
-=======
-		aplicant: Api.UserEntity;
->>>>>>> e835aec2
 		job: Api.JobPostEntity;
 	}
 
