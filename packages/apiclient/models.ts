--- conflicted
+++ resolved
@@ -448,8 +448,6 @@
 		signature: string;
 	}
 
-<<<<<<< HEAD
-=======
 	export interface FormLongAnswerDto {
 		question: string;
 		/**
@@ -593,7 +591,6 @@
 	
 	}
 
->>>>>>> bfb29f74
 	export interface GetManyCourseEntityResponseDto {
 		data: Api.CourseEntity[];
 		/**
@@ -788,33 +785,6 @@
 
 	export interface IdDto {
 		id: string;
-	}
-
-	export interface ImageEntity {
-		id: string;
-		createdAt: string;
-		updatedAt: string;
-		source: string;
-		path: string;
-		filename: string;
-		mimetype: string;
-		/**
-		 * @type {number}
-		 * @memberof ImageEntity
-		 */
-		sizeBytes: number;
-		hash: string;
-		/**
-		 * @type {number}
-		 * @memberof ImageEntity
-		 */
-		width: number;
-		/**
-		 * @type {number}
-		 * @memberof ImageEntity
-		 */
-		height: number;
-		description: string;
 	}
 
 	export interface ImageEntity {
@@ -1557,15 +1527,9 @@
 	}
 
 	export interface UpdateUserProfileDto {
-<<<<<<< HEAD
 		bio?: string;
 		givenName?: string;
 		familyName?: string;
-=======
-		bio: string;
-		givenName: string;
-		familyName: string;
->>>>>>> bfb29f74
 	}
 
 	export interface UserEntity {
@@ -1596,11 +1560,7 @@
 	}
 
 	export interface UserProfileControllerUpdateProfilePictureRequest {
-<<<<<<< HEAD
 		profilePicture?: string | Blob;
-=======
-		file?: string | Blob;
->>>>>>> bfb29f74
 	}
 	
 	/**
@@ -1609,11 +1569,7 @@
 	 */
 	export namespace UserProfileControllerUpdateProfilePictureRequest {
 		export interface MultipartFormData {
-<<<<<<< HEAD
 			profilePicture?: Api.UserProfileControllerUpdateProfilePictureRequest.MultipartFormData.ProfilePicturePart;
-=======
-			file?: Api.UserProfileControllerUpdateProfilePictureRequest.MultipartFormData.FilePart;
->>>>>>> bfb29f74
 		}
 		
 		/**
@@ -1621,11 +1577,7 @@
 		 * @namespace MultipartFormData
 		 */
 		export namespace MultipartFormData {
-<<<<<<< HEAD
 			export interface ProfilePicturePart {
-=======
-			export interface FilePart {
->>>>>>> bfb29f74
 				value: string | Blob;
 			}
 		
